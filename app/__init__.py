import os
from datetime import datetime
from pathlib import Path

from flask import Flask, current_app, flash, redirect, request, url_for
from flask_login import LoginManager, current_user
<<<<<<< HEAD

from .datastore import DataStore


login_manager = LoginManager()
login_manager.login_view = "auth.login"


def create_app() -> Flask:
    app = Flask(__name__, template_folder="templates", static_folder="static")

    app.config["SECRET_KEY"] = os.getenv("SECRET_KEY", "dev-secret-key")
    data_path = Path(app.root_path).parent / "data"
    datastore = DataStore(data_path)
    app.extensions["datastore"] = datastore

    login_manager.init_app(app)

    from .auth import bp as auth_bp
    from .blog import bp as blog_bp
    from .admin import bp as admin_bp
=======

from .datastore import DataStore


login_manager = LoginManager()
login_manager.login_view = "auth.login"


def create_app() -> Flask:
    app = Flask(__name__, template_folder="templates", static_folder="static")

    app.config["SECRET_KEY"] = os.getenv("SECRET_KEY", "dev-secret-key")
    data_path = Path(app.root_path).parent / "data"
    datastore = DataStore(data_path)
    app.extensions["datastore"] = datastore

    login_manager.init_app(app)

    from .auth import bp as auth_bp
    from .blog import bp as blog_bp
    from .admin import bp as admin_bp
    from .tag import bp as tag_bp
    from .messages import bp as messages_bp
>>>>>>> 76204ca6

    app.register_blueprint(auth_bp)
    app.register_blueprint(blog_bp)
    app.register_blueprint(admin_bp, url_prefix="/admin")
<<<<<<< HEAD
=======
    app.register_blueprint(tag_bp, url_prefix="/tags")
    app.register_blueprint(messages_bp)
>>>>>>> 76204ca6

    @app.before_request
    def enforce_banned_guard():
        if not current_user.is_authenticated:
            return None
        if not getattr(current_user, "is_banned", False):
            return None
        endpoint = request.endpoint or ""
        if endpoint == "auth.logout" or endpoint.startswith("static"):
            return None
        flash("账号已被封禁，请联系管理员", "error")
        return redirect(url_for("auth.logout"))
<<<<<<< HEAD

    @app.context_processor
    def inject_globals():
        return {
            "is_admin": getattr(current_user, "is_admin", False),
            "current_year": datetime.now().year,
        }

    return app


@login_manager.user_loader
def load_user(user_id: str):
    datastore: DataStore = current_app.extensions.get("datastore")
    if not datastore:
        return None
=======

    @app.context_processor
    def inject_globals():
        unread_messages = 0
        if current_user.is_authenticated:
            unread_messages = datastore.count_unread_messages(current_user.username, notify_only=True)
        return {
            "is_admin": getattr(current_user, "is_admin", False),
            "current_year": datetime.now().year,
            "unread_message_count": unread_messages,
        }

    return app


@login_manager.user_loader
def load_user(user_id: str):
    datastore: DataStore = current_app.extensions.get("datastore")
    if not datastore:
        return None
>>>>>>> 76204ca6
    return datastore.load_user(user_id)<|MERGE_RESOLUTION|>--- conflicted
+++ resolved
@@ -4,7 +4,6 @@
 
 from flask import Flask, current_app, flash, redirect, request, url_for
 from flask_login import LoginManager, current_user
-<<<<<<< HEAD
 
 from .datastore import DataStore
 
@@ -26,40 +25,12 @@
     from .auth import bp as auth_bp
     from .blog import bp as blog_bp
     from .admin import bp as admin_bp
-=======
-
-from .datastore import DataStore
-
-
-login_manager = LoginManager()
-login_manager.login_view = "auth.login"
-
-
-def create_app() -> Flask:
-    app = Flask(__name__, template_folder="templates", static_folder="static")
-
-    app.config["SECRET_KEY"] = os.getenv("SECRET_KEY", "dev-secret-key")
-    data_path = Path(app.root_path).parent / "data"
-    datastore = DataStore(data_path)
-    app.extensions["datastore"] = datastore
-
-    login_manager.init_app(app)
-
-    from .auth import bp as auth_bp
-    from .blog import bp as blog_bp
-    from .admin import bp as admin_bp
-    from .tag import bp as tag_bp
     from .messages import bp as messages_bp
->>>>>>> 76204ca6
 
     app.register_blueprint(auth_bp)
     app.register_blueprint(blog_bp)
     app.register_blueprint(admin_bp, url_prefix="/admin")
-<<<<<<< HEAD
-=======
-    app.register_blueprint(tag_bp, url_prefix="/tags")
     app.register_blueprint(messages_bp)
->>>>>>> 76204ca6
 
     @app.before_request
     def enforce_banned_guard():
@@ -72,24 +43,6 @@
             return None
         flash("账号已被封禁，请联系管理员", "error")
         return redirect(url_for("auth.logout"))
-<<<<<<< HEAD
-
-    @app.context_processor
-    def inject_globals():
-        return {
-            "is_admin": getattr(current_user, "is_admin", False),
-            "current_year": datetime.now().year,
-        }
-
-    return app
-
-
-@login_manager.user_loader
-def load_user(user_id: str):
-    datastore: DataStore = current_app.extensions.get("datastore")
-    if not datastore:
-        return None
-=======
 
     @app.context_processor
     def inject_globals():
@@ -110,5 +63,4 @@
     datastore: DataStore = current_app.extensions.get("datastore")
     if not datastore:
         return None
->>>>>>> 76204ca6
     return datastore.load_user(user_id)