from __future__ import annotations

import json
from typing import Dict, List, Tuple

from datetime import datetime, timezone
from io import BytesIO
import zipfile

from flask import Blueprint, current_app, flash, redirect, render_template, request, send_file, url_for
from flask_login import current_user, login_required

from .datastore import DataStore, DEFAULT_CATEGORY_TAG, DEFAULT_CLASS_TAG
from .oj_client import OJServiceUnavailable


bp = Blueprint("admin", __name__)
<<<<<<< HEAD


=======


>>>>>>> 76204ca6
def get_datastore() -> DataStore:
    return current_app.extensions["datastore"]


<<<<<<< HEAD
@bp.before_request
def check_admin():
    if request.endpoint and request.endpoint.startswith("admin."):
        if not current_user.is_authenticated:
            return redirect(url_for("auth.login", next=request.url))
        if not current_user.is_admin:
            flash("需要管理员权限", "error")
            return redirect(url_for("blog.index"))
=======
def _notify_admins(message: str) -> None:
    datastore = get_datastore()
    try:
        datastore.send_system_notification(message)
    except Exception:  # pragma: no cover - best effort
        current_app.logger.exception("发送系统通知失败：%s", message)


@bp.before_request
def check_admin():
    if request.endpoint and request.endpoint.startswith("admin."):
        if not current_user.is_authenticated:
            return redirect(url_for("auth.login", next=request.url))
        if not current_user.is_admin:
            flash("需要管理员权限", "error")
            return redirect(url_for("blog.index"))


def _build_parent_choices(tag_tree: Dict) -> List[Dict[str, str]]:
    nodes = {node["id"]: node for node in tag_tree.get("nodes", [])}
    parents = {}
    for node in tag_tree.get("nodes", []):
        for child in node.get("children", []):
            parents[child] = node["id"]

    def path_tags(node_id: str) -> List[str]:
        tags: List[str] = []
        current = node_id
        while current and current != "root":
            node = nodes.get(current)
            if node and node.get("tag"):
                tags.append(node["tag"])
            current = parents.get(current)
        tags.reverse()
        return tags

    choices: List[Dict[str, str]] = []
    for node_id in nodes:
        tags = path_tags(node_id)
        label = "根节点"
        if tags:
            label = "根节点 / " + " / ".join(tags)
        choices.append({"id": node_id, "label": label})
    choices.sort(key=lambda item: item["label"])
    return choices


def _build_tree_rows(tag_tree: Dict) -> List[Dict[str, str]]:
    nodes = {node["id"]: node for node in tag_tree.get("nodes", [])}
    parents = {}
    for node in tag_tree.get("nodes", []):
        for child in node.get("children", []):
            parents[child] = node["id"]

    def path(node_id: str) -> List[str]:
        result: List[str] = []
        current = node_id
        while current and current != "root":
            node = nodes.get(current)
            if node and node.get("tag"):
                result.append(node["tag"])
            current = parents.get(current)
        result.reverse()
        return result

    rows: List[Dict[str, str]] = []
    for node_id, node in nodes.items():
        rows.append(
            {
                "id": node_id,
                "tag": node.get("tag"),
                "path": path(node_id),
                "is_root": node_id == "root",
            }
        )
    rows.sort(key=lambda item: (0 if item["is_root"] else 1, item["path"]))
    return rows
>>>>>>> 76204ca6


_INVALID_SEGMENT_CHARS = set('<>:"/\\|?*')


def _safe_segment(value: str, fallback: str) -> str:
    text = (value or "").strip()
    if not text:
        text = fallback
    cleaned_chars = []
    for char in text:
        if char in _INVALID_SEGMENT_CHARS or ord(char) < 32:
            cleaned_chars.append("_")
        else:
            cleaned_chars.append(char)
    sanitized = "".join(cleaned_chars).strip().replace(" ", "_")
    sanitized = sanitized.strip("._")
    if not sanitized:
        return fallback
    return sanitized


def _author_folder_name(username: str, user: Dict[str, object], seen: Dict[str, int]) -> str:
    fallback = f"user_{username}"
    username_safe = _safe_segment(username, fallback)
    real_name = str(user.get("real_name", "") or "").strip()
    if real_name:
        base = _safe_segment(real_name, fallback)
        if base != username_safe:
            base = f"{base}_{username_safe}"
        else:
            base = username_safe
    else:
        base = username_safe
    count = seen.get(base, 0) + 1
    seen[base] = count
    if count == 1:
        return base
    return f"{base}_{count}"


def _format_yaml_scalar(value: object) -> str:
    if value is None:
        return "null"
    if isinstance(value, bool):
        return "true" if value else "false"
    if isinstance(value, (int, float)):
        return str(value)
    text = str(value)
    if "\n" in text or ":" in text:
        escaped = text.replace("\\", "\\\\").replace('"', '\\"')
        return f'"{escaped}"'
    escaped = text.replace("\\", "\\\\").replace('"', '\\"')
    if escaped == "":
        return '""'
    return f'"{escaped}"'


def _dump_front_matter(entries: List[Tuple[str, object]]) -> str:
    lines: List[str] = []
    for key, value in entries:
        if isinstance(value, list):
            if not value:
                lines.append(f"{key}: []")
                continue
            lines.append(f"{key}:")
            for item in value:
                lines.append(f"  - {_format_yaml_scalar(item)}")
        else:
            lines.append(f"{key}: {_format_yaml_scalar(value)}")
    return "\n".join(lines)


def _post_filename(
    base: str,
    author_folder: str,
    created_at: str,
    counter: Dict[Tuple[str, str], int],
    fallback: str,
) -> str:
    date_prefix = (created_at or "").split("T", 1)[0] or "unknown-date"
    date_safe = _safe_segment(date_prefix, "unknown-date")
    base_safe = _safe_segment(base, fallback)
    if not base_safe:
        base_safe = fallback
    stem = f"{date_safe}_{base_safe}"
    key = (author_folder, stem.lower())
    index = counter.get(key, 0) + 1
    counter[key] = index
    if index == 1:
        return f"{stem}.md"
    return f"{stem}-{index}.md"


@bp.route("/")
@login_required
def dashboard():
    if not current_user.is_admin:
        return redirect(url_for("blog.index"))
    datastore = get_datastore()
    users = datastore.list_users()
<<<<<<< HEAD
    category_tags = datastore.list_category_tags()
    constant_tags = datastore.list_constant_tags()
    class_tags = datastore.list_class_tags(with_meta=True, auto_sync=True)
    return render_template(
        "admin/dashboard.html",
        users=users,
        category_tags=category_tags,
        constant_tags=constant_tags,
        class_tags=class_tags,
=======
    column_tags = datastore.list_column_tags()
    common_tags = datastore.list_common_tags()
    class_groups = datastore.list_class_groups()
    memberships = datastore.class_memberships()
    all_constant_tags = datastore.list_constant_tags()
    class_tag_set = {group["tag"] for group in class_groups}
    editable_constant_tags = [tag for tag in all_constant_tags if tag not in class_tag_set]
    class_overview = [
        {
            "tag": group["tag"],
            "display_name": group["display_name"],
            "member_count": len(memberships.get(group["tag"], [])),
            "last_synced_at": group["last_synced_at"],
        }
        for group in class_groups
    ]
    return render_template(
        "admin/dashboard.html",
        users=users,
        column_tags=column_tags,
        common_tags=common_tags,
        constant_tags=editable_constant_tags,
        class_overview=class_overview,
        class_memberships=memberships,
        class_tags=sorted(class_tag_set),
>>>>>>> 76204ca6
    )


@bp.route("/export/posts")
@login_required
def export_posts():
    if not current_user.is_admin:
        return redirect(url_for("blog.index"))
    datastore = get_datastore()
    posts = datastore.list_posts()
    users = {user["username"]: user for user in datastore.list_users()}
    author_buckets: Dict[str, List[Dict[str, object]]] = {}
    for post in posts:
        author = post.get("author") or "unknown"
        author_buckets.setdefault(author, []).append(post)
    folder_seen: Dict[str, int] = {}
    filename_counters: Dict[Tuple[str, str], int] = {}
    timestamp = datetime.now(timezone.utc).strftime("%Y%m%d-%H%M%S")
    buffer = BytesIO()
    with zipfile.ZipFile(buffer, "w", compression=zipfile.ZIP_DEFLATED) as archive:
        for author in sorted(author_buckets.keys()):
            post_list = author_buckets[author]
            post_list.sort(key=lambda item: ((item.get("created_at") or ""), item.get("id") or ""))
            user = users.get(author, {})
            folder_name = _author_folder_name(author, user, folder_seen)
            constant_tags = list(user.get("constant_tags", []) or [])
            real_name = str(user.get("real_name", "") or "")
            for post in post_list:
                title = post.get("title") or "untitled"
                filename = _post_filename(
                    title,
                    folder_name,
                    post.get("created_at") or "",
                    filename_counters,
                    f"post_{(post.get('id') or '')[:8] or 'unknown'}",
                )
                tags = sorted(post.get("tags", []) or [])
                front_matter_entries: List[Tuple[str, object]] = [
                    ("post_id", post.get("id") or ""),
                    ("title", title),
                    ("author", author),
                ]
                if real_name:
                    front_matter_entries.append(("author_real_name", real_name))
                front_matter_entries.extend(
                    [
                        ("created_at", post.get("created_at") or ""),
                        ("updated_at", post.get("updated_at") or ""),
                        ("category_tag", post.get("category_tag") or DEFAULT_CATEGORY_TAG),
                        ("class_tag", post.get("class_tag") or DEFAULT_CLASS_TAG),
                        ("tags", tags),
                    ]
                )
                if constant_tags:
                    front_matter_entries.append(("author_constant_tags", constant_tags))
                front_matter = _dump_front_matter(front_matter_entries)
                content_body = post.get("content") or ""
                combined = f"---\n{front_matter}\n---\n\n{content_body.rstrip()}\n"
                archive.writestr(f"{folder_name}/{filename}", combined.encode("utf-8"))
    buffer.seek(0)
    download_name = f"blog-export-{timestamp}.zip"
    return send_file(buffer, mimetype="application/zip", as_attachment=True, download_name=download_name)
<<<<<<< HEAD


@bp.route("/users")
@login_required
def user_list():
    if not current_user.is_admin:
        return redirect(url_for("blog.index"))
    datastore = get_datastore()
    all_users = datastore.list_users()
    catalog_constant = datastore.list_constant_tags()
    username_query = request.args.get("username", "").strip().lower()
    real_name_query = request.args.get("real_name", "").strip().lower()
    tag_params = [item.strip() for item in request.args.getlist("constant_tag") if item.strip()]
    if not tag_params:
        legacy_raw = request.args.get("constant_tag", "")
        if legacy_raw:
            tag_params = [item.strip() for item in legacy_raw.split(",") if item.strip()]
    selected_tags: List[str] = []
    seen_lower: set[str] = set()
    for item in tag_params:
        lowered = item.lower()
        if lowered in seen_lower:
            continue
        seen_lower.add(lowered)
        matched = next((tag for tag in catalog_constant if tag.lower() == lowered), item)
        selected_tags.append(matched)
    selected_tags.sort()
    selected_tags_lower = {tag.lower() for tag in selected_tags}

    filtered_users = []
    for user in all_users:
        username = user.get("username", "")
        real_name = user.get("real_name", "")
        constant_tags = user.get("constant_tags", [])
        if username_query and username_query not in username.lower():
            continue
        if real_name_query and real_name_query not in real_name.lower():
            continue
        if selected_tags_lower:
            normalized = {tag.lower() for tag in constant_tags}
            if not selected_tags_lower.issubset(normalized):
                continue
        filtered_users.append(user)

    filtered_users.sort(
        key=lambda item: ((item.get("real_name") or item["username"]).lower(), item["username"].lower())
    )

    return render_template(
        "admin/users.html",
        users=filtered_users,
        total_users=len(all_users),
        matched_count=len(filtered_users),
        filters={
            "username": request.args.get("username", "").strip(),
            "real_name": request.args.get("real_name", "").strip(),
            "constant_tags": selected_tags,
        },
        constant_tags=catalog_constant,
    )


@bp.route("/tags/add", methods=["POST"])
@login_required
def add_category_tag():
    if not current_user.is_admin:
        return redirect(url_for("blog.index"))
    tag_name = request.form.get("tag_name", "").strip()
    if not tag_name:
        flash("类别标签名称不能为空", "error")
    else:
        datastore = get_datastore()
        datastore.add_category_tag(tag_name)
        flash("类别标签已添加", "success")
    return redirect(url_for("admin.dashboard"))


@bp.route("/tags/delete", methods=["POST"])
@login_required
def delete_category_tag():
    if not current_user.is_admin:
        return redirect(url_for("blog.index"))
    tag_name = request.form.get("tag_name", "").strip()
    if not tag_name:
        flash("未指定类别标签", "error")
        return redirect(url_for("admin.dashboard"))
    datastore = get_datastore()
    datastore.remove_category_tag(tag_name)
    flash("类别标签已删除", "success")
    return redirect(url_for("admin.dashboard"))


@bp.route("/class-tags/add", methods=["POST"])
@login_required
def add_class_tag():
=======


@bp.route("/users")
@login_required
def user_list():
    if not current_user.is_admin:
        return redirect(url_for("blog.index"))
    datastore = get_datastore()
    all_users = datastore.list_users()
    catalog_constant = datastore.list_constant_tags()
    username_query = request.args.get("username", "").strip().lower()
    real_name_query = request.args.get("real_name", "").strip().lower()
    tag_params = [item.strip() for item in request.args.getlist("constant_tag") if item.strip()]
    if not tag_params:
        legacy_raw = request.args.get("constant_tag", "")
        if legacy_raw:
            tag_params = [item.strip() for item in legacy_raw.split(",") if item.strip()]
    selected_tags: List[str] = []
    seen_lower: set[str] = set()
    for item in tag_params:
        lowered = item.lower()
        if lowered in seen_lower:
            continue
        seen_lower.add(lowered)
        matched = next((tag for tag in catalog_constant if tag.lower() == lowered), item)
        selected_tags.append(matched)
    selected_tags.sort()
    selected_tags_lower = {tag.lower() for tag in selected_tags}

    filtered_users = []
    for user in all_users:
        username = user.get("username", "")
        real_name = user.get("real_name", "")
        constant_tags = user.get("constant_tags", [])
        if username_query and username_query not in username.lower():
            continue
        if real_name_query and real_name_query not in real_name.lower():
            continue
        if selected_tags_lower:
            normalized = {tag.lower() for tag in constant_tags}
            if not selected_tags_lower.issubset(normalized):
                continue
        filtered_users.append(user)

    filtered_users.sort(
        key=lambda item: ((item.get("real_name") or item["username"]).lower(), item["username"].lower())
    )

    return render_template(
        "admin/users.html",
        users=filtered_users,
        total_users=len(all_users),
        matched_count=len(filtered_users),
        filters={
            "username": request.args.get("username", "").strip(),
            "real_name": request.args.get("real_name", "").strip(),
            "constant_tags": selected_tags,
        },
        constant_tags=catalog_constant,
    )


@bp.route("/tags/add", methods=["POST"])
@login_required
def add_normal_tag():
    if not current_user.is_admin:
        return redirect(url_for("blog.index"))
    tag_name = request.form.get("tag_name", "").strip()
    if not tag_name:
        flash("标签名称不能为空", "error")
    else:
        datastore = get_datastore()
        datastore.add_normal_tag(tag_name)
        flash("标签已添加", "success")
        _notify_admins(f"管理员 {current_user.username} 新增常见标签：{tag_name}")
    return redirect(url_for("admin.dashboard"))


@bp.route("/tags/delete", methods=["POST"])
@login_required
def delete_normal_tag():
    if not current_user.is_admin:
        return redirect(url_for("blog.index"))
    tag_name = request.form.get("tag_name", "").strip()
    if not tag_name:
        flash("未指定标签", "error")
        return redirect(url_for("admin.dashboard"))
    datastore = get_datastore()
    datastore.remove_normal_tag(tag_name)
    flash("标签已删除", "success")
    _notify_admins(f"管理员 {current_user.username} 删除常见标签：{tag_name}")
    return redirect(url_for("admin.legacy_tag_config"))


@bp.route("/columns/add", methods=["POST"])
@login_required
def add_column_tag():
>>>>>>> 76204ca6
    if not current_user.is_admin:
        return redirect(url_for("blog.index"))
    tag_name = request.form.get("tag_name", "").strip()
    if not tag_name:
<<<<<<< HEAD
        flash("班级标签名称不能为空", "error")
    else:
        datastore = get_datastore()
        try:
            datastore.add_class_tag(tag_name, source="manual")
        except ValueError as exc:
            flash(str(exc), "error")
        else:
            flash("班级标签已添加", "success")
    return redirect(url_for("admin.dashboard"))


@bp.route("/class-tags/delete", methods=["POST"])
@login_required
def delete_class_tag():
=======
        flash("栏目名称不能为空", "error")
    else:
        datastore = get_datastore()
        try:
            datastore.add_column_tag(tag_name)
        except ValueError as exc:
            flash(str(exc), "error")
        else:
            flash("栏目已添加", "success")
            _notify_admins(f"管理员 {current_user.username} 新增栏目标签：{tag_name}")
    return redirect(url_for("admin.legacy_tag_config"))


@bp.route("/columns/delete", methods=["POST"])
@login_required
def delete_column_tag():
>>>>>>> 76204ca6
    if not current_user.is_admin:
        return redirect(url_for("blog.index"))
    tag_name = request.form.get("tag_name", "").strip()
    if not tag_name:
<<<<<<< HEAD
        flash("未指定班级标签", "error")
        return redirect(url_for("admin.dashboard"))
    datastore = get_datastore()
    class_tags = datastore.list_class_tags(with_meta=True)
    target = next((item for item in class_tags if item["name"] == tag_name), None)
    if target and target.get("source") == "oj":
        flash("OJ 同步的班级标签请在 OJ 中维护，如需隐藏可等待同步移除。", "error")
        return redirect(url_for("admin.dashboard"))
    if target and target.get("source") == "builtin" and tag_name == DEFAULT_CLASS_TAG:
        flash("默认班级标签不可删除", "error")
        return redirect(url_for("admin.dashboard"))
    datastore.remove_class_tag(tag_name)
    flash("班级标签已删除", "success")
    return redirect(url_for("admin.dashboard"))


@bp.route("/class-tags/sync", methods=["POST"])
@login_required
def sync_class_tags():
    if not current_user.is_admin:
        return redirect(url_for("blog.index"))
    datastore = get_datastore()
    try:
        result = datastore.sync_class_tags_from_oj()
    except OJServiceUnavailable as exc:
        flash(f"同步 BNDSOJ 小组失败：{exc}", "error")
    except Exception as exc:  # noqa: BLE001
        flash(f"同步 BNDSOJ 小组失败：{exc}", "error")
    else:
        added = result.get("added", 0)
        updated = result.get("updated", 0)
        removed = result.get("removed", 0)
        flash(f"同步完成：新增 {added}，更新 {updated}，移除 {removed}", "success")
    return redirect(url_for("admin.dashboard"))


@bp.route("/constant-tags/add", methods=["POST"])
@login_required
def add_constant_tag():
    if not current_user.is_admin:
        return redirect(url_for("blog.index"))
    tag_name = request.form.get("tag_name", "").strip()
    if not tag_name:
        flash("固定标签名称不能为空", "error")
    else:
        datastore = get_datastore()
=======
        flash("未指定栏目", "error")
        return redirect(url_for("admin.dashboard"))
    datastore = get_datastore()
    try:
        datastore.remove_column_tag(tag_name)
    except ValueError as exc:
        flash(str(exc), "error")
    else:
        flash("栏目已删除", "success")
        _notify_admins(f"管理员 {current_user.username} 删除栏目标签：{tag_name}")
    return redirect(url_for("admin.dashboard"))


@bp.route("/constant-tags/add", methods=["POST"])
@login_required
def add_constant_tag():
    if not current_user.is_admin:
        return redirect(url_for("blog.index"))
    tag_name = request.form.get("tag_name", "").strip()
    if not tag_name:
        flash("固定标签名称不能为空", "error")
    else:
        datastore = get_datastore()
>>>>>>> 76204ca6
        try:
            inserted = datastore.add_constant_tag(tag_name)
        except ValueError as exc:
            flash(str(exc), "error")
        else:
            if inserted:
                flash("固定标签已添加", "success")
<<<<<<< HEAD
            else:
                flash("固定标签已存在", "info")
    return redirect(url_for("admin.dashboard"))


=======
                _notify_admins(f"管理员 {current_user.username} 新增固定标签：{tag_name}")
            else:
                flash("固定标签已存在", "info")
    return redirect(url_for("admin.dashboard"))


>>>>>>> 76204ca6
@bp.route("/constant-tags/delete", methods=["POST"])
@login_required
def delete_constant_tag():
    if not current_user.is_admin:
        return redirect(url_for("blog.index"))
<<<<<<< HEAD
    tag_name = request.form.get("tag_name", "").strip()
    if not tag_name:
        flash("未指定固定标签", "error")
        return redirect(url_for("admin.dashboard"))
    datastore = get_datastore()
    try:
        datastore.remove_constant_tag(tag_name)
=======
    tag_name = request.form.get("tag_name", "").strip()
    if not tag_name:
        flash("未指定固定标签", "error")
        return redirect(url_for("admin.dashboard"))
    datastore = get_datastore()
    try:
        datastore.remove_constant_tag(tag_name)
>>>>>>> 76204ca6
    except ValueError as exc:
        flash(str(exc), "error")
    else:
        flash("固定标签已删除", "success")
<<<<<<< HEAD
    return redirect(url_for("admin.dashboard"))


=======
        _notify_admins(f"管理员 {current_user.username} 删除固定标签：{tag_name}")
    return redirect(url_for("admin.dashboard"))


@bp.route("/tags/legacy")
@login_required
def legacy_tag_config():
    if not current_user.is_admin:
        return redirect(url_for("blog.index"))
    datastore = get_datastore()
    tag_tree = datastore.get_tag_tree()
    parent_choices = _build_parent_choices(tag_tree)
    tree_rows = _build_tree_rows(tag_tree)
    normal_tags = datastore.list_normal_tags()
    constant_tags = datastore.list_constant_tags()
    return render_template(
        "admin/tag_legacy.html",
        normal_tags=normal_tags,
        constant_tags=constant_tags,
        parent_choices=parent_choices,
        tree_rows=tree_rows,
    )


@bp.route("/tree/add", methods=["POST"])
@login_required
def add_tree_node():
    if not current_user.is_admin:
        return redirect(url_for("blog.index"))
    parent_id = request.form.get("parent_id", "")
    tag_value = (request.form.get("tag_name") or "").strip()
    datastore = get_datastore()
    available_tags = set(datastore.list_normal_tags()) | set(datastore.list_constant_tags())
    tag: str | None = None
    if tag_value:
        if tag_value not in available_tags:
            flash("请选择已有的标签", "error")
            return redirect(url_for("admin.legacy_tag_config"))
        tag = tag_value
    if not parent_id:
        flash("请选择父节点", "error")
    else:
        try:
            datastore.add_tree_node(parent_id, tag)
        except ValueError as exc:
            flash(str(exc), "error")
        else:
            flash("节点已创建", "success")
            description = tag or "（空标签节点）"
            _notify_admins(f"管理员 {current_user.username} 在标签树新增节点：{description}")
    return redirect(url_for("admin.legacy_tag_config"))


@bp.route("/tree/update", methods=["POST"])
@login_required
def update_tree_node():
    if not current_user.is_admin:
        return redirect(url_for("blog.index"))
    node_id = request.form.get("node_id", "")
    tag = request.form.get("tag", "").strip() or None
    if not node_id:
        flash("未指定节点", "error")
    elif node_id == "root" and tag is not None:
        flash("根节点不能设置标签", "error")
    else:
        datastore = get_datastore()
        try:
            datastore.update_tree_node(node_id, tag=tag)
        except ValueError as exc:
            flash(str(exc), "error")
        else:
            flash("节点已更新", "success")
            _notify_admins(f"管理员 {current_user.username} 更新标签树节点 {node_id}，新标签：{tag or '（空）'}")
    return redirect(url_for("admin.legacy_tag_config"))


@bp.route("/tree/delete", methods=["POST"])
@login_required
def delete_tree_node():
    if not current_user.is_admin:
        return redirect(url_for("blog.index"))
    node_id = request.form.get("node_id", "")
    if not node_id:
        flash("未指定节点", "error")
    else:
        datastore = get_datastore()
        try:
            datastore.remove_tree_node(node_id)
        except ValueError as exc:
            flash(str(exc), "error")
        else:
            flash("节点已删除", "success")
            _notify_admins(f"管理员 {current_user.username} 删除标签树节点：{node_id}")
    return redirect(url_for("admin.legacy_tag_config"))


>>>>>>> 76204ca6
@bp.route("/users/update", methods=["POST"])
@login_required
def update_user():
    if not current_user.is_admin:
        return redirect(url_for("blog.index"))
<<<<<<< HEAD
    username = request.form.get("username", "").strip()
    role = request.form.get("role", "user")
    real_name = request.form.get("real_name", "").strip()
    def _normalize_constants(raw_values: List[str]) -> list[str]:
        result: list[str] = []
        seen: set[str] = set()
        for value in raw_values:
            item = (value or "").strip()
            if not item:
                continue
            lowered = item.lower()
            if lowered in seen:
                continue
            seen.add(lowered)
            result.append(item)
        return result

    constant_tags: list[str] | None = None
    if "constant_tags_payload" in request.form:
        payload_raw = (request.form.get("constant_tags_payload") or "").strip()
        parsed: list[str] = []
        if payload_raw:
            try:
                decoded = json.loads(payload_raw)
            except json.JSONDecodeError:
                decoded = []
            if isinstance(decoded, list):
                parsed = [str(item) for item in decoded]
        constant_tags = _normalize_constants(parsed)
    elif "constant_tags" in request.form:
        fallback_raw = request.form.get("constant_tags", "")
        values = []
        if fallback_raw:
            values = [item for item in fallback_raw.split(",")]
        constant_tags = _normalize_constants(values)
    return_to = (request.form.get("return_to") or "").strip()
    if not username:
        flash("未指定用户", "error")
        return redirect(url_for("admin.user_list"))
    if not real_name:
        flash("真实姓名不能为空", "error")
        return redirect(url_for("admin.user_list"))
    datastore = get_datastore()
    users = datastore.list_users()
    target = next((item for item in users if item["username"] == username), None)
    if not target:
        flash("用户不存在", "error")
        return redirect(url_for("admin.user_list"))

    if constant_tags is not None:
        catalog_set = {tag.lower() for tag in datastore.list_constant_tags()}
        invalid = [tag for tag in constant_tags if tag.lower() not in catalog_set]
        if invalid:
            flash(f"存在未登记的固定标签：{', '.join(invalid)}", "error")
            return redirect(url_for("admin.user_list"))

    current_role = target.get("role", "user")
    if current_role == "admin" and role != "admin":
        admin_count = sum(1 for item in users if item.get("role") == "admin")
        if admin_count <= 1:
            flash("至少保留一位管理员", "error")
            return redirect(url_for("admin.user_list"))
=======
    username = request.form.get("username", "").strip()
    role = request.form.get("role", "user")
    real_name = request.form.get("real_name", "").strip()
    def _normalize_constants(raw_values: List[str]) -> list[str]:
        result: list[str] = []
        seen: set[str] = set()
        for value in raw_values:
            item = (value or "").strip()
            if not item:
                continue
            lowered = item.lower()
            if lowered in seen:
                continue
            seen.add(lowered)
            result.append(item)
        return result

    constant_tags: list[str] | None = None
    if "constant_tags_payload" in request.form:
        payload_raw = (request.form.get("constant_tags_payload") or "").strip()
        parsed: list[str] = []
        if payload_raw:
            try:
                decoded = json.loads(payload_raw)
            except json.JSONDecodeError:
                decoded = []
            if isinstance(decoded, list):
                parsed = [str(item) for item in decoded]
        constant_tags = _normalize_constants(parsed)
    elif "constant_tags" in request.form:
        fallback_raw = request.form.get("constant_tags", "")
        values = []
        if fallback_raw:
            values = [item for item in fallback_raw.split(",")]
        constant_tags = _normalize_constants(values)
    return_to = (request.form.get("return_to") or "").strip()
    if not username:
        flash("未指定用户", "error")
        return redirect(url_for("admin.user_list"))
    if not real_name:
        flash("真实姓名不能为空", "error")
        return redirect(url_for("admin.user_list"))
    datastore = get_datastore()
    users = datastore.list_users()
    target = next((item for item in users if item["username"] == username), None)
    if not target:
        flash("用户不存在", "error")
        return redirect(url_for("admin.user_list"))

    if constant_tags is not None:
        catalog_set = {tag.lower() for tag in datastore.list_constant_tags()}
        invalid = [tag for tag in constant_tags if tag.lower() not in catalog_set]
        if invalid:
            flash(f"存在未登记的固定标签：{', '.join(invalid)}", "error")
            return redirect(url_for("admin.user_list"))

    current_role = target.get("role", "user")
    if current_role == "admin" and role != "admin":
        admin_count = sum(1 for item in users if item.get("role") == "admin")
        if admin_count <= 1:
            flash("至少保留一位管理员", "error")
            return redirect(url_for("admin.user_list"))
>>>>>>> 76204ca6
    datastore.update_user_real_name(username, real_name)
    if constant_tags is not None:
        datastore.update_user_constant_tags(username, constant_tags)
    datastore.set_user_role(username, role)
    flash("用户信息已更新", "success")
<<<<<<< HEAD
    fallback = url_for("admin.user_list")
    redirect_target = fallback
=======
    _notify_admins(
        f"管理员 {current_user.username} 更新用户 {username} 信息：角色={role}，真实姓名={real_name}"
    )
    fallback = url_for("admin.user_list")
    redirect_target = fallback
>>>>>>> 76204ca6
    if return_to and return_to.startswith(fallback):
        redirect_target = return_to
    return redirect(redirect_target)


@bp.route("/users/<username>/ban", methods=["POST"])
@login_required
def ban_user(username: str):
    if not current_user.is_admin:
        return redirect(url_for("blog.index"))
    target_username = (username or "").strip()
    return_to = (request.form.get("return_to") or "").strip()
    fallback = url_for("admin.user_list")
    redirect_target = fallback
    if return_to and return_to.startswith(fallback):
        redirect_target = return_to
    if not target_username:
        flash("未指定用户", "error")
        return redirect(redirect_target)
    if target_username == current_user.username:
        flash("不能封禁当前登录账号", "error")
        return redirect(redirect_target)
    datastore = get_datastore()
    target = datastore.get_user(target_username)
    if not target:
        flash("用户不存在", "error")
        return redirect(redirect_target)
    if target.get("is_banned"):
        flash("用户已处于封禁状态", "info")
        return redirect(redirect_target)
    if target.get("role") == "admin":
        users = datastore.list_users()
        active_admins = [
            user for user in users if user.get("role") == "admin" and not user.get("is_banned")
        ]
        if len(active_admins) <= 1 and any(user["username"] == target_username for user in active_admins):
            flash("至少保留一位未被封禁的管理员", "error")
            return redirect(redirect_target)
    try:
        datastore.set_user_banned(target_username, True)
    except ValueError as exc:
        flash(str(exc), "error")
    else:
        flash("用户已封禁", "success")
        _notify_admins(f"管理员 {current_user.username} 封禁用户：{target_username}")
    return redirect(redirect_target)


@bp.route("/users/<username>/unban", methods=["POST"])
@login_required
def unban_user(username: str):
    if not current_user.is_admin:
        return redirect(url_for("blog.index"))
    target_username = (username or "").strip()
    return_to = (request.form.get("return_to") or "").strip()
    fallback = url_for("admin.user_list")
    redirect_target = fallback
    if return_to and return_to.startswith(fallback):
        redirect_target = return_to
    if not target_username:
        flash("未指定用户", "error")
        return redirect(redirect_target)
    datastore = get_datastore()
    target = datastore.get_user(target_username)
    if not target:
        flash("用户不存在", "error")
        return redirect(redirect_target)
    if not target.get("is_banned"):
        flash("用户当前未被封禁", "info")
        return redirect(redirect_target)
    try:
        datastore.set_user_banned(target_username, False)
    except ValueError as exc:
        flash(str(exc), "error")
    else:
        flash("用户已解封", "success")
        _notify_admins(f"管理员 {current_user.username} 解封用户：{target_username}")
    return redirect(redirect_target)


@bp.route("/users/tags/bulk", methods=["POST"])
@login_required
def bulk_update_user_tags():
<<<<<<< HEAD
    if not current_user.is_admin:
        return redirect(url_for("blog.index"))
    operation = request.form.get("operation", "add").strip().lower()
    if operation not in {"add", "remove"}:
        flash("不支持的操作类型", "error")
        return redirect(url_for("admin.user_list"))
    raw_tags = [item.strip() for item in request.form.getlist("tags") if item.strip()]
    if not raw_tags:
        flash("请选择至少一个固定标签", "error")
        return redirect(url_for("admin.user_list"))
    raw_users = [item.strip() for item in request.form.getlist("usernames") if item.strip()]
    if not raw_users:
        flash("请选择要操作的用户", "error")
        return redirect(url_for("admin.user_list"))

    datastore = get_datastore()
    catalog = datastore.list_constant_tags()
    catalog_map = {tag.lower(): tag for tag in catalog}
    selected_tags: List[str] = []
    selected_lower: set[str] = set()
    for tag in raw_tags:
        lowered = tag.lower()
        if lowered in selected_lower:
            continue
        if lowered not in catalog_map:
            flash(f"固定标签不存在：{tag}", "error")
            return redirect(url_for("admin.user_list"))
        selected_lower.add(lowered)
        selected_tags.append(catalog_map[lowered])

    user_map = {user["username"]: user for user in datastore.list_users()}
    missing_users = [username for username in raw_users if username not in user_map]
    if missing_users:
        flash(f"以下用户不存在：{', '.join(missing_users)}", "error")
        return redirect(url_for("admin.user_list"))

    usernames: List[str] = []
    seen_users: set[str] = set()
    for username in raw_users:
        if username in seen_users:
            continue
        seen_users.add(username)
        usernames.append(username)

    updated_count = 0
    for username in usernames:
        record = user_map[username]
        current_tags = record.get("constant_tags", [])
        if operation == "add":
            current_lower = {tag.lower() for tag in current_tags}
            next_tags = list(current_tags)
            for tag in selected_tags:
                if tag.lower() not in current_lower:
                    next_tags.append(tag)
                    current_lower.add(tag.lower())
            changed = len(next_tags) != len(current_tags)
        else:
            next_tags = [tag for tag in current_tags if tag.lower() not in selected_lower]
            changed = len(next_tags) != len(current_tags)
        if not changed:
            continue
        datastore.update_user_constant_tags(username, next_tags)
        updated_count += 1

    if updated_count:
        action_label = "添加" if operation == "add" else "移除"
        flash(f"已为 {updated_count} 位用户{action_label}固定标签", "success")
    else:
        flash("选中的用户无需更新固定标签", "info")

    fallback = url_for("admin.user_list")
    return_to = (request.form.get("return_to") or "").strip()
    redirect_target = fallback
    if return_to and return_to.startswith(fallback):
        redirect_target = return_to
    return redirect(redirect_target)
=======
    if not current_user.is_admin:
        return redirect(url_for("blog.index"))
    operation = request.form.get("operation", "add").strip().lower()
    if operation not in {"add", "remove"}:
        flash("不支持的操作类型", "error")
        return redirect(url_for("admin.user_list"))
    raw_tags = [item.strip() for item in request.form.getlist("tags") if item.strip()]
    if not raw_tags:
        flash("请选择至少一个固定标签", "error")
        return redirect(url_for("admin.user_list"))
    raw_users = [item.strip() for item in request.form.getlist("usernames") if item.strip()]
    if not raw_users:
        flash("请选择要操作的用户", "error")
        return redirect(url_for("admin.user_list"))

    datastore = get_datastore()
    catalog = datastore.list_constant_tags()
    catalog_map = {tag.lower(): tag for tag in catalog}
    selected_tags: List[str] = []
    selected_lower: set[str] = set()
    for tag in raw_tags:
        lowered = tag.lower()
        if lowered in selected_lower:
            continue
        if lowered not in catalog_map:
            flash(f"固定标签不存在：{tag}", "error")
            return redirect(url_for("admin.user_list"))
        selected_lower.add(lowered)
        selected_tags.append(catalog_map[lowered])

    user_map = {user["username"]: user for user in datastore.list_users()}
    missing_users = [username for username in raw_users if username not in user_map]
    if missing_users:
        flash(f"以下用户不存在：{', '.join(missing_users)}", "error")
        return redirect(url_for("admin.user_list"))

    usernames: List[str] = []
    seen_users: set[str] = set()
    for username in raw_users:
        if username in seen_users:
            continue
        seen_users.add(username)
        usernames.append(username)

    updated_count = 0
    for username in usernames:
        record = user_map[username]
        current_tags = record.get("constant_tags", [])
        if operation == "add":
            current_lower = {tag.lower() for tag in current_tags}
            next_tags = list(current_tags)
            for tag in selected_tags:
                if tag.lower() not in current_lower:
                    next_tags.append(tag)
                    current_lower.add(tag.lower())
            changed = len(next_tags) != len(current_tags)
        else:
            next_tags = [tag for tag in current_tags if tag.lower() not in selected_lower]
            changed = len(next_tags) != len(current_tags)
        if not changed:
            continue
        datastore.update_user_constant_tags(username, next_tags)
        updated_count += 1

    if updated_count:
        action_label = "添加" if operation == "add" else "移除"
        flash(f"已为 {updated_count} 位用户{action_label}固定标签", "success")
        _notify_admins(
            f"管理员 {current_user.username}{action_label}固定标签 {', '.join(selected_tags)} 给 {updated_count} 位用户"
        )
    else:
        flash("选中的用户无需更新固定标签", "info")

    fallback = url_for("admin.user_list")
    return_to = (request.form.get("return_to") or "").strip()
    redirect_target = fallback
    if return_to and return_to.startswith(fallback):
        redirect_target = return_to
    return redirect(redirect_target)
>>>>>>> 76204ca6
<|MERGE_RESOLUTION|>--- conflicted
+++ resolved
@@ -15,18 +15,20 @@
 
 
 bp = Blueprint("admin", __name__)
-<<<<<<< HEAD
-
-
-=======
-
-
->>>>>>> 76204ca6
+
+
 def get_datastore() -> DataStore:
     return current_app.extensions["datastore"]
 
 
-<<<<<<< HEAD
+def _notify_admins(message: str) -> None:
+    datastore = get_datastore()
+    try:
+        datastore.send_system_notification(message)
+    except Exception:  # pragma: no cover - best effort
+        current_app.logger.exception("发送系统通知失败：%s", message)
+
+
 @bp.before_request
 def check_admin():
     if request.endpoint and request.endpoint.startswith("admin."):
@@ -35,85 +37,6 @@
         if not current_user.is_admin:
             flash("需要管理员权限", "error")
             return redirect(url_for("blog.index"))
-=======
-def _notify_admins(message: str) -> None:
-    datastore = get_datastore()
-    try:
-        datastore.send_system_notification(message)
-    except Exception:  # pragma: no cover - best effort
-        current_app.logger.exception("发送系统通知失败：%s", message)
-
-
-@bp.before_request
-def check_admin():
-    if request.endpoint and request.endpoint.startswith("admin."):
-        if not current_user.is_authenticated:
-            return redirect(url_for("auth.login", next=request.url))
-        if not current_user.is_admin:
-            flash("需要管理员权限", "error")
-            return redirect(url_for("blog.index"))
-
-
-def _build_parent_choices(tag_tree: Dict) -> List[Dict[str, str]]:
-    nodes = {node["id"]: node for node in tag_tree.get("nodes", [])}
-    parents = {}
-    for node in tag_tree.get("nodes", []):
-        for child in node.get("children", []):
-            parents[child] = node["id"]
-
-    def path_tags(node_id: str) -> List[str]:
-        tags: List[str] = []
-        current = node_id
-        while current and current != "root":
-            node = nodes.get(current)
-            if node and node.get("tag"):
-                tags.append(node["tag"])
-            current = parents.get(current)
-        tags.reverse()
-        return tags
-
-    choices: List[Dict[str, str]] = []
-    for node_id in nodes:
-        tags = path_tags(node_id)
-        label = "根节点"
-        if tags:
-            label = "根节点 / " + " / ".join(tags)
-        choices.append({"id": node_id, "label": label})
-    choices.sort(key=lambda item: item["label"])
-    return choices
-
-
-def _build_tree_rows(tag_tree: Dict) -> List[Dict[str, str]]:
-    nodes = {node["id"]: node for node in tag_tree.get("nodes", [])}
-    parents = {}
-    for node in tag_tree.get("nodes", []):
-        for child in node.get("children", []):
-            parents[child] = node["id"]
-
-    def path(node_id: str) -> List[str]:
-        result: List[str] = []
-        current = node_id
-        while current and current != "root":
-            node = nodes.get(current)
-            if node and node.get("tag"):
-                result.append(node["tag"])
-            current = parents.get(current)
-        result.reverse()
-        return result
-
-    rows: List[Dict[str, str]] = []
-    for node_id, node in nodes.items():
-        rows.append(
-            {
-                "id": node_id,
-                "tag": node.get("tag"),
-                "path": path(node_id),
-                "is_root": node_id == "root",
-            }
-        )
-    rows.sort(key=lambda item: (0 if item["is_root"] else 1, item["path"]))
-    return rows
->>>>>>> 76204ca6
 
 
 _INVALID_SEGMENT_CHARS = set('<>:"/\\|?*')
@@ -215,7 +138,6 @@
         return redirect(url_for("blog.index"))
     datastore = get_datastore()
     users = datastore.list_users()
-<<<<<<< HEAD
     category_tags = datastore.list_category_tags()
     constant_tags = datastore.list_constant_tags()
     class_tags = datastore.list_class_tags(with_meta=True, auto_sync=True)
@@ -225,33 +147,6 @@
         category_tags=category_tags,
         constant_tags=constant_tags,
         class_tags=class_tags,
-=======
-    column_tags = datastore.list_column_tags()
-    common_tags = datastore.list_common_tags()
-    class_groups = datastore.list_class_groups()
-    memberships = datastore.class_memberships()
-    all_constant_tags = datastore.list_constant_tags()
-    class_tag_set = {group["tag"] for group in class_groups}
-    editable_constant_tags = [tag for tag in all_constant_tags if tag not in class_tag_set]
-    class_overview = [
-        {
-            "tag": group["tag"],
-            "display_name": group["display_name"],
-            "member_count": len(memberships.get(group["tag"], [])),
-            "last_synced_at": group["last_synced_at"],
-        }
-        for group in class_groups
-    ]
-    return render_template(
-        "admin/dashboard.html",
-        users=users,
-        column_tags=column_tags,
-        common_tags=common_tags,
-        constant_tags=editable_constant_tags,
-        class_overview=class_overview,
-        class_memberships=memberships,
-        class_tags=sorted(class_tag_set),
->>>>>>> 76204ca6
     )
 
 
@@ -314,7 +209,6 @@
     buffer.seek(0)
     download_name = f"blog-export-{timestamp}.zip"
     return send_file(buffer, mimetype="application/zip", as_attachment=True, download_name=download_name)
-<<<<<<< HEAD
 
 
 @bp.route("/users")
@@ -389,6 +283,7 @@
         datastore = get_datastore()
         datastore.add_category_tag(tag_name)
         flash("类别标签已添加", "success")
+        _notify_admins(f"管理员 {current_user.username} 新增类别标签：{tag_name}")
     return redirect(url_for("admin.dashboard"))
 
 
@@ -402,118 +297,23 @@
         flash("未指定类别标签", "error")
         return redirect(url_for("admin.dashboard"))
     datastore = get_datastore()
-    datastore.remove_category_tag(tag_name)
-    flash("类别标签已删除", "success")
+    try:
+        datastore.remove_category_tag(tag_name)
+    except ValueError as exc:
+        flash(str(exc), "error")
+    else:
+        flash("类别标签已删除", "success")
+        _notify_admins(f"管理员 {current_user.username} 删除类别标签：{tag_name}")
     return redirect(url_for("admin.dashboard"))
 
 
 @bp.route("/class-tags/add", methods=["POST"])
 @login_required
 def add_class_tag():
-=======
-
-
-@bp.route("/users")
-@login_required
-def user_list():
-    if not current_user.is_admin:
-        return redirect(url_for("blog.index"))
-    datastore = get_datastore()
-    all_users = datastore.list_users()
-    catalog_constant = datastore.list_constant_tags()
-    username_query = request.args.get("username", "").strip().lower()
-    real_name_query = request.args.get("real_name", "").strip().lower()
-    tag_params = [item.strip() for item in request.args.getlist("constant_tag") if item.strip()]
-    if not tag_params:
-        legacy_raw = request.args.get("constant_tag", "")
-        if legacy_raw:
-            tag_params = [item.strip() for item in legacy_raw.split(",") if item.strip()]
-    selected_tags: List[str] = []
-    seen_lower: set[str] = set()
-    for item in tag_params:
-        lowered = item.lower()
-        if lowered in seen_lower:
-            continue
-        seen_lower.add(lowered)
-        matched = next((tag for tag in catalog_constant if tag.lower() == lowered), item)
-        selected_tags.append(matched)
-    selected_tags.sort()
-    selected_tags_lower = {tag.lower() for tag in selected_tags}
-
-    filtered_users = []
-    for user in all_users:
-        username = user.get("username", "")
-        real_name = user.get("real_name", "")
-        constant_tags = user.get("constant_tags", [])
-        if username_query and username_query not in username.lower():
-            continue
-        if real_name_query and real_name_query not in real_name.lower():
-            continue
-        if selected_tags_lower:
-            normalized = {tag.lower() for tag in constant_tags}
-            if not selected_tags_lower.issubset(normalized):
-                continue
-        filtered_users.append(user)
-
-    filtered_users.sort(
-        key=lambda item: ((item.get("real_name") or item["username"]).lower(), item["username"].lower())
-    )
-
-    return render_template(
-        "admin/users.html",
-        users=filtered_users,
-        total_users=len(all_users),
-        matched_count=len(filtered_users),
-        filters={
-            "username": request.args.get("username", "").strip(),
-            "real_name": request.args.get("real_name", "").strip(),
-            "constant_tags": selected_tags,
-        },
-        constant_tags=catalog_constant,
-    )
-
-
-@bp.route("/tags/add", methods=["POST"])
-@login_required
-def add_normal_tag():
     if not current_user.is_admin:
         return redirect(url_for("blog.index"))
     tag_name = request.form.get("tag_name", "").strip()
     if not tag_name:
-        flash("标签名称不能为空", "error")
-    else:
-        datastore = get_datastore()
-        datastore.add_normal_tag(tag_name)
-        flash("标签已添加", "success")
-        _notify_admins(f"管理员 {current_user.username} 新增常见标签：{tag_name}")
-    return redirect(url_for("admin.dashboard"))
-
-
-@bp.route("/tags/delete", methods=["POST"])
-@login_required
-def delete_normal_tag():
-    if not current_user.is_admin:
-        return redirect(url_for("blog.index"))
-    tag_name = request.form.get("tag_name", "").strip()
-    if not tag_name:
-        flash("未指定标签", "error")
-        return redirect(url_for("admin.dashboard"))
-    datastore = get_datastore()
-    datastore.remove_normal_tag(tag_name)
-    flash("标签已删除", "success")
-    _notify_admins(f"管理员 {current_user.username} 删除常见标签：{tag_name}")
-    return redirect(url_for("admin.legacy_tag_config"))
-
-
-@bp.route("/columns/add", methods=["POST"])
-@login_required
-def add_column_tag():
->>>>>>> 76204ca6
-    if not current_user.is_admin:
-        return redirect(url_for("blog.index"))
-    tag_name = request.form.get("tag_name", "").strip()
-    if not tag_name:
-<<<<<<< HEAD
         flash("班级标签名称不能为空", "error")
     else:
         datastore = get_datastore()
@@ -523,35 +323,17 @@
             flash(str(exc), "error")
         else:
             flash("班级标签已添加", "success")
+            _notify_admins(f"管理员 {current_user.username} 新增班级标签：{tag_name}")
     return redirect(url_for("admin.dashboard"))
 
 
 @bp.route("/class-tags/delete", methods=["POST"])
 @login_required
 def delete_class_tag():
-=======
-        flash("栏目名称不能为空", "error")
-    else:
-        datastore = get_datastore()
-        try:
-            datastore.add_column_tag(tag_name)
-        except ValueError as exc:
-            flash(str(exc), "error")
-        else:
-            flash("栏目已添加", "success")
-            _notify_admins(f"管理员 {current_user.username} 新增栏目标签：{tag_name}")
-    return redirect(url_for("admin.legacy_tag_config"))
-
-
-@bp.route("/columns/delete", methods=["POST"])
-@login_required
-def delete_column_tag():
->>>>>>> 76204ca6
     if not current_user.is_admin:
         return redirect(url_for("blog.index"))
     tag_name = request.form.get("tag_name", "").strip()
     if not tag_name:
-<<<<<<< HEAD
         flash("未指定班级标签", "error")
         return redirect(url_for("admin.dashboard"))
     datastore = get_datastore()
@@ -565,6 +347,7 @@
         return redirect(url_for("admin.dashboard"))
     datastore.remove_class_tag(tag_name)
     flash("班级标签已删除", "success")
+    _notify_admins(f"管理员 {current_user.username} 删除班级标签：{tag_name}")
     return redirect(url_for("admin.dashboard"))
 
 
@@ -585,6 +368,7 @@
         updated = result.get("updated", 0)
         removed = result.get("removed", 0)
         flash(f"同步完成：新增 {added}，更新 {updated}，移除 {removed}", "success")
+        _notify_admins(f"完成 BNDSOJ 小组同步：新增 {added}，更新 {updated}，移除 {removed}")
     return redirect(url_for("admin.dashboard"))
 
 
@@ -598,31 +382,6 @@
         flash("固定标签名称不能为空", "error")
     else:
         datastore = get_datastore()
-=======
-        flash("未指定栏目", "error")
-        return redirect(url_for("admin.dashboard"))
-    datastore = get_datastore()
-    try:
-        datastore.remove_column_tag(tag_name)
-    except ValueError as exc:
-        flash(str(exc), "error")
-    else:
-        flash("栏目已删除", "success")
-        _notify_admins(f"管理员 {current_user.username} 删除栏目标签：{tag_name}")
-    return redirect(url_for("admin.dashboard"))
-
-
-@bp.route("/constant-tags/add", methods=["POST"])
-@login_required
-def add_constant_tag():
-    if not current_user.is_admin:
-        return redirect(url_for("blog.index"))
-    tag_name = request.form.get("tag_name", "").strip()
-    if not tag_name:
-        flash("固定标签名称不能为空", "error")
-    else:
-        datastore = get_datastore()
->>>>>>> 76204ca6
         try:
             inserted = datastore.add_constant_tag(tag_name)
         except ValueError as exc:
@@ -630,26 +389,17 @@
         else:
             if inserted:
                 flash("固定标签已添加", "success")
-<<<<<<< HEAD
-            else:
-                flash("固定标签已存在", "info")
-    return redirect(url_for("admin.dashboard"))
-
-
-=======
                 _notify_admins(f"管理员 {current_user.username} 新增固定标签：{tag_name}")
             else:
                 flash("固定标签已存在", "info")
     return redirect(url_for("admin.dashboard"))
 
 
->>>>>>> 76204ca6
 @bp.route("/constant-tags/delete", methods=["POST"])
 @login_required
 def delete_constant_tag():
     if not current_user.is_admin:
         return redirect(url_for("blog.index"))
-<<<<<<< HEAD
     tag_name = request.form.get("tag_name", "").strip()
     if not tag_name:
         flash("未指定固定标签", "error")
@@ -657,130 +407,23 @@
     datastore = get_datastore()
     try:
         datastore.remove_constant_tag(tag_name)
-=======
-    tag_name = request.form.get("tag_name", "").strip()
-    if not tag_name:
-        flash("未指定固定标签", "error")
-        return redirect(url_for("admin.dashboard"))
-    datastore = get_datastore()
-    try:
-        datastore.remove_constant_tag(tag_name)
->>>>>>> 76204ca6
     except ValueError as exc:
         flash(str(exc), "error")
     else:
         flash("固定标签已删除", "success")
-<<<<<<< HEAD
-    return redirect(url_for("admin.dashboard"))
-
-
-=======
         _notify_admins(f"管理员 {current_user.username} 删除固定标签：{tag_name}")
     return redirect(url_for("admin.dashboard"))
 
 
-@bp.route("/tags/legacy")
-@login_required
-def legacy_tag_config():
-    if not current_user.is_admin:
-        return redirect(url_for("blog.index"))
-    datastore = get_datastore()
-    tag_tree = datastore.get_tag_tree()
-    parent_choices = _build_parent_choices(tag_tree)
-    tree_rows = _build_tree_rows(tag_tree)
-    normal_tags = datastore.list_normal_tags()
-    constant_tags = datastore.list_constant_tags()
-    return render_template(
-        "admin/tag_legacy.html",
-        normal_tags=normal_tags,
-        constant_tags=constant_tags,
-        parent_choices=parent_choices,
-        tree_rows=tree_rows,
-    )
-
-
-@bp.route("/tree/add", methods=["POST"])
-@login_required
-def add_tree_node():
-    if not current_user.is_admin:
-        return redirect(url_for("blog.index"))
-    parent_id = request.form.get("parent_id", "")
-    tag_value = (request.form.get("tag_name") or "").strip()
-    datastore = get_datastore()
-    available_tags = set(datastore.list_normal_tags()) | set(datastore.list_constant_tags())
-    tag: str | None = None
-    if tag_value:
-        if tag_value not in available_tags:
-            flash("请选择已有的标签", "error")
-            return redirect(url_for("admin.legacy_tag_config"))
-        tag = tag_value
-    if not parent_id:
-        flash("请选择父节点", "error")
-    else:
-        try:
-            datastore.add_tree_node(parent_id, tag)
-        except ValueError as exc:
-            flash(str(exc), "error")
-        else:
-            flash("节点已创建", "success")
-            description = tag or "（空标签节点）"
-            _notify_admins(f"管理员 {current_user.username} 在标签树新增节点：{description}")
-    return redirect(url_for("admin.legacy_tag_config"))
-
-
-@bp.route("/tree/update", methods=["POST"])
-@login_required
-def update_tree_node():
-    if not current_user.is_admin:
-        return redirect(url_for("blog.index"))
-    node_id = request.form.get("node_id", "")
-    tag = request.form.get("tag", "").strip() or None
-    if not node_id:
-        flash("未指定节点", "error")
-    elif node_id == "root" and tag is not None:
-        flash("根节点不能设置标签", "error")
-    else:
-        datastore = get_datastore()
-        try:
-            datastore.update_tree_node(node_id, tag=tag)
-        except ValueError as exc:
-            flash(str(exc), "error")
-        else:
-            flash("节点已更新", "success")
-            _notify_admins(f"管理员 {current_user.username} 更新标签树节点 {node_id}，新标签：{tag or '（空）'}")
-    return redirect(url_for("admin.legacy_tag_config"))
-
-
-@bp.route("/tree/delete", methods=["POST"])
-@login_required
-def delete_tree_node():
-    if not current_user.is_admin:
-        return redirect(url_for("blog.index"))
-    node_id = request.form.get("node_id", "")
-    if not node_id:
-        flash("未指定节点", "error")
-    else:
-        datastore = get_datastore()
-        try:
-            datastore.remove_tree_node(node_id)
-        except ValueError as exc:
-            flash(str(exc), "error")
-        else:
-            flash("节点已删除", "success")
-            _notify_admins(f"管理员 {current_user.username} 删除标签树节点：{node_id}")
-    return redirect(url_for("admin.legacy_tag_config"))
-
-
->>>>>>> 76204ca6
 @bp.route("/users/update", methods=["POST"])
 @login_required
 def update_user():
     if not current_user.is_admin:
         return redirect(url_for("blog.index"))
-<<<<<<< HEAD
     username = request.form.get("username", "").strip()
     role = request.form.get("role", "user")
     real_name = request.form.get("real_name", "").strip()
+
     def _normalize_constants(raw_values: List[str]) -> list[str]:
         result: list[str] = []
         seen: set[str] = set()
@@ -840,85 +483,16 @@
         if admin_count <= 1:
             flash("至少保留一位管理员", "error")
             return redirect(url_for("admin.user_list"))
-=======
-    username = request.form.get("username", "").strip()
-    role = request.form.get("role", "user")
-    real_name = request.form.get("real_name", "").strip()
-    def _normalize_constants(raw_values: List[str]) -> list[str]:
-        result: list[str] = []
-        seen: set[str] = set()
-        for value in raw_values:
-            item = (value or "").strip()
-            if not item:
-                continue
-            lowered = item.lower()
-            if lowered in seen:
-                continue
-            seen.add(lowered)
-            result.append(item)
-        return result
-
-    constant_tags: list[str] | None = None
-    if "constant_tags_payload" in request.form:
-        payload_raw = (request.form.get("constant_tags_payload") or "").strip()
-        parsed: list[str] = []
-        if payload_raw:
-            try:
-                decoded = json.loads(payload_raw)
-            except json.JSONDecodeError:
-                decoded = []
-            if isinstance(decoded, list):
-                parsed = [str(item) for item in decoded]
-        constant_tags = _normalize_constants(parsed)
-    elif "constant_tags" in request.form:
-        fallback_raw = request.form.get("constant_tags", "")
-        values = []
-        if fallback_raw:
-            values = [item for item in fallback_raw.split(",")]
-        constant_tags = _normalize_constants(values)
-    return_to = (request.form.get("return_to") or "").strip()
-    if not username:
-        flash("未指定用户", "error")
-        return redirect(url_for("admin.user_list"))
-    if not real_name:
-        flash("真实姓名不能为空", "error")
-        return redirect(url_for("admin.user_list"))
-    datastore = get_datastore()
-    users = datastore.list_users()
-    target = next((item for item in users if item["username"] == username), None)
-    if not target:
-        flash("用户不存在", "error")
-        return redirect(url_for("admin.user_list"))
-
-    if constant_tags is not None:
-        catalog_set = {tag.lower() for tag in datastore.list_constant_tags()}
-        invalid = [tag for tag in constant_tags if tag.lower() not in catalog_set]
-        if invalid:
-            flash(f"存在未登记的固定标签：{', '.join(invalid)}", "error")
-            return redirect(url_for("admin.user_list"))
-
-    current_role = target.get("role", "user")
-    if current_role == "admin" and role != "admin":
-        admin_count = sum(1 for item in users if item.get("role") == "admin")
-        if admin_count <= 1:
-            flash("至少保留一位管理员", "error")
-            return redirect(url_for("admin.user_list"))
->>>>>>> 76204ca6
     datastore.update_user_real_name(username, real_name)
     if constant_tags is not None:
         datastore.update_user_constant_tags(username, constant_tags)
     datastore.set_user_role(username, role)
     flash("用户信息已更新", "success")
-<<<<<<< HEAD
-    fallback = url_for("admin.user_list")
-    redirect_target = fallback
-=======
     _notify_admins(
         f"管理员 {current_user.username} 更新用户 {username} 信息：角色={role}，真实姓名={real_name}"
     )
     fallback = url_for("admin.user_list")
     redirect_target = fallback
->>>>>>> 76204ca6
     if return_to and return_to.startswith(fallback):
         redirect_target = return_to
     return redirect(redirect_target)
@@ -1002,7 +576,6 @@
 @bp.route("/users/tags/bulk", methods=["POST"])
 @login_required
 def bulk_update_user_tags():
-<<<<<<< HEAD
     if not current_user.is_admin:
         return redirect(url_for("blog.index"))
     operation = request.form.get("operation", "add").strip().lower()
@@ -1070,6 +643,9 @@
     if updated_count:
         action_label = "添加" if operation == "add" else "移除"
         flash(f"已为 {updated_count} 位用户{action_label}固定标签", "success")
+        _notify_admins(
+            f"管理员 {current_user.username}{action_label}固定标签 {', '.join(selected_tags)} 给 {updated_count} 位用户"
+        )
     else:
         flash("选中的用户无需更新固定标签", "info")
 
@@ -1078,85 +654,4 @@
     redirect_target = fallback
     if return_to and return_to.startswith(fallback):
         redirect_target = return_to
-    return redirect(redirect_target)
-=======
-    if not current_user.is_admin:
-        return redirect(url_for("blog.index"))
-    operation = request.form.get("operation", "add").strip().lower()
-    if operation not in {"add", "remove"}:
-        flash("不支持的操作类型", "error")
-        return redirect(url_for("admin.user_list"))
-    raw_tags = [item.strip() for item in request.form.getlist("tags") if item.strip()]
-    if not raw_tags:
-        flash("请选择至少一个固定标签", "error")
-        return redirect(url_for("admin.user_list"))
-    raw_users = [item.strip() for item in request.form.getlist("usernames") if item.strip()]
-    if not raw_users:
-        flash("请选择要操作的用户", "error")
-        return redirect(url_for("admin.user_list"))
-
-    datastore = get_datastore()
-    catalog = datastore.list_constant_tags()
-    catalog_map = {tag.lower(): tag for tag in catalog}
-    selected_tags: List[str] = []
-    selected_lower: set[str] = set()
-    for tag in raw_tags:
-        lowered = tag.lower()
-        if lowered in selected_lower:
-            continue
-        if lowered not in catalog_map:
-            flash(f"固定标签不存在：{tag}", "error")
-            return redirect(url_for("admin.user_list"))
-        selected_lower.add(lowered)
-        selected_tags.append(catalog_map[lowered])
-
-    user_map = {user["username"]: user for user in datastore.list_users()}
-    missing_users = [username for username in raw_users if username not in user_map]
-    if missing_users:
-        flash(f"以下用户不存在：{', '.join(missing_users)}", "error")
-        return redirect(url_for("admin.user_list"))
-
-    usernames: List[str] = []
-    seen_users: set[str] = set()
-    for username in raw_users:
-        if username in seen_users:
-            continue
-        seen_users.add(username)
-        usernames.append(username)
-
-    updated_count = 0
-    for username in usernames:
-        record = user_map[username]
-        current_tags = record.get("constant_tags", [])
-        if operation == "add":
-            current_lower = {tag.lower() for tag in current_tags}
-            next_tags = list(current_tags)
-            for tag in selected_tags:
-                if tag.lower() not in current_lower:
-                    next_tags.append(tag)
-                    current_lower.add(tag.lower())
-            changed = len(next_tags) != len(current_tags)
-        else:
-            next_tags = [tag for tag in current_tags if tag.lower() not in selected_lower]
-            changed = len(next_tags) != len(current_tags)
-        if not changed:
-            continue
-        datastore.update_user_constant_tags(username, next_tags)
-        updated_count += 1
-
-    if updated_count:
-        action_label = "添加" if operation == "add" else "移除"
-        flash(f"已为 {updated_count} 位用户{action_label}固定标签", "success")
-        _notify_admins(
-            f"管理员 {current_user.username}{action_label}固定标签 {', '.join(selected_tags)} 给 {updated_count} 位用户"
-        )
-    else:
-        flash("选中的用户无需更新固定标签", "info")
-
-    fallback = url_for("admin.user_list")
-    return_to = (request.form.get("return_to") or "").strip()
-    redirect_target = fallback
-    if return_to and return_to.startswith(fallback):
-        redirect_target = return_to
-    return redirect(redirect_target)
->>>>>>> 76204ca6
+    return redirect(redirect_target)