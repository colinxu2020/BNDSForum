<<<<<<< HEAD
from __future__ import annotations

import json
import logging
import os
import sqlite3
import time
import uuid
from dataclasses import dataclass, field
from datetime import datetime, timezone
from pathlib import Path
from threading import RLock, local
from typing import Any, Dict, Iterable, List, Optional, Sequence, Set

from flask_login import UserMixin
from werkzeug.security import check_password_hash, generate_password_hash

from .oj_client import (
    OJAccountNotFound,
=======
from __future__ import annotations

import json
import logging
import sqlite3
import uuid
from dataclasses import dataclass, field
from datetime import datetime, timezone, timedelta
from pathlib import Path
from threading import RLock, local
from typing import Any, Dict, Iterable, List, Optional, Sequence, Set, Literal, Tuple, cast

from flask_login import UserMixin
from werkzeug.security import check_password_hash, generate_password_hash

from .oj_client import (
    OJAccountNotFound,
    OJGroup,
    OJGroupMember,
>>>>>>> 76204ca6
    OJInvalidCredentials,
    OJServiceUnavailable,
    OJUserInfo,
    OnlineJudgeClient,
)
<<<<<<< HEAD


ISO_FORMAT = "%Y-%m-%dT%H:%M:%S.%fZ"
DEFAULT_CATEGORY_TAG = "未分类"
DEFAULT_CLASS_TAG = "未分班"
=======


ISO_FORMAT = "%Y-%m-%dT%H:%M:%S.%fZ"
>>>>>>> 76204ca6


def utcnow_str() -> str:
    return datetime.now(timezone.utc).strftime(ISO_FORMAT)


<<<<<<< HEAD
class SQLiteConnectionManager:
    def __init__(self, db_path: Path):
        self.db_path = Path(db_path)
        self.db_path.parent.mkdir(parents=True, exist_ok=True)
        self._local = local()

    def get_connection(self) -> sqlite3.Connection:
        conn = getattr(self._local, "connection", None)
        if conn is None:
            conn = sqlite3.connect(
                self.db_path,
                detect_types=sqlite3.PARSE_DECLTYPES,
                check_same_thread=False,
            )
            conn.row_factory = sqlite3.Row
            conn.execute("PRAGMA foreign_keys = ON")
            conn.execute("PRAGMA journal_mode=WAL")
            conn.execute("PRAGMA synchronous=NORMAL")
            conn.execute("PRAGMA temp_store=MEMORY")
            conn.execute("PRAGMA cache_size=-8000")
            conn.execute("PRAGMA busy_timeout=5000")
            self._local.connection = conn
        return conn

    def close_connection(self) -> None:
        conn = getattr(self._local, "connection", None)
        if conn is not None:
            conn.close()
            self._local.connection = None


=======
def _stable_node_id(prefix: str, value: str) -> str:
    seed = f"{prefix}:{value}"
    return f"{prefix}-{uuid.uuid5(uuid.NAMESPACE_DNS, seed).hex[:12]}"


MessagePreference = Literal["notify", "silent", "block"]
MESSAGE_PREFERENCE_DEFAULT: MessagePreference = "notify"
MESSAGE_PREFERENCES: Set[MessagePreference] = {"notify", "silent", "block"}


logger = logging.getLogger(__name__)

CLASS_SYNC_INTERVAL = timedelta(minutes=5)
CLASS_SYNC_LOCK_STALE = timedelta(minutes=10)
SYSTEM_USERNAME = "SYSTEM"


class SQLiteConnectionManager:
    def __init__(self, db_path: Path):
        self.db_path = Path(db_path)
        self.db_path.parent.mkdir(parents=True, exist_ok=True)
        self._local = local()

    def get_connection(self) -> sqlite3.Connection:
        conn = getattr(self._local, "connection", None)
        if conn is None:
            conn = sqlite3.connect(
                self.db_path,
                detect_types=sqlite3.PARSE_DECLTYPES,
                check_same_thread=False,
            )
            conn.row_factory = sqlite3.Row
            conn.execute("PRAGMA foreign_keys = ON")
            conn.execute("PRAGMA journal_mode=WAL")
            conn.execute("PRAGMA synchronous=NORMAL")
            conn.execute("PRAGMA temp_store=MEMORY")
            conn.execute("PRAGMA cache_size=-8000")
            conn.execute("PRAGMA busy_timeout=5000")
            self._local.connection = conn
        return conn

    def close_connection(self) -> None:
        conn = getattr(self._local, "connection", None)
        if conn is not None:
            conn.close()
            self._local.connection = None


>>>>>>> 76204ca6
@dataclass
class User(UserMixin):
    username: str
    password_hash: str
    role: str = "user"
    constant_tags: List[str] = field(default_factory=list)
    real_name: str = ""
    is_banned: bool = False

    def get_id(self) -> str:  # type: ignore[override]
        return self.username

    @property
    def is_admin(self) -> bool:
        return self.role == "admin"

    def is_active(self) -> bool:  # type: ignore[override]
        return not self.is_banned

    def to_record(self) -> Dict[str, Any]:
        return {
            "username": self.username,
            "password_hash": self.password_hash,
            "role": self.role,
            "constant_tags": self.constant_tags,
            "real_name": self.real_name,
            "is_banned": self.is_banned,
        }
<<<<<<< HEAD


=======


>>>>>>> 76204ca6
class DataStore:
    def __init__(self, base_path: Path):
        self.base_path = base_path
        self.base_path.mkdir(parents=True, exist_ok=True)
        self.db_path = self.base_path / "forum.sqlite3"
<<<<<<< HEAD
        self._connection_manager = SQLiteConnectionManager(self.db_path)
        self._setup_lock = RLock()
        self._setup_complete = False
        self._logger = logging.getLogger(__name__)
        self._class_sync_lock = RLock()
        self._last_class_sync = 0.0
        self._class_sync_interval = float(os.getenv("OJ_GROUP_SYNC_INTERVAL", 6 * 3600))
        self._class_sync_enabled = os.getenv("OJ_SYNC_GROUPS", "true").lower() not in {"0", "false", "no", "off"}
        self._setup_database()
        self._oj_client = OnlineJudgeClient()

    def _conn(self) -> sqlite3.Connection:
        return self._connection_manager.get_connection()

    def _setup_database(self) -> None:
        if self._setup_complete:
            return
        with self._setup_lock:
            if self._setup_complete:
                return
            conn = self._conn()
            self._ensure_schema(conn)
            self._maybe_migrate_legacy(conn)
            self._sync_constant_tag_catalog(conn)
            self._ensure_tag_defaults(conn)
            self._migrate_post_tag_columns(conn)
            self._ensure_root_node(conn)
            self._bootstrap_admin(conn)
            self._setup_complete = True

    @staticmethod
    def _ensure_schema(conn: sqlite3.Connection) -> None:
        with conn:
            conn.executescript(
                """
                CREATE TABLE IF NOT EXISTS metadata (
                    key TEXT PRIMARY KEY,
                    value TEXT NOT NULL
                );

=======
        self._connection_manager = SQLiteConnectionManager(self.db_path)
        self._setup_lock = RLock()
        self._setup_complete = False
        self._setup_database()
        self._oj_client = OnlineJudgeClient()

    def _get_metadata_value(self, key: str) -> Optional[str]:
        conn = self._conn()
        row = conn.execute("SELECT value FROM metadata WHERE key = ?", (key,)).fetchone()
        return row["value"] if row else None

    def _set_metadata_value(self, key: str, value: str) -> None:
        conn = self._conn()
        with conn:
            conn.execute(
                "INSERT INTO metadata (key, value) VALUES (?, ?) ON CONFLICT(key) DO UPDATE SET value = excluded.value",
                (key, value),
            )

    @staticmethod
    def _parse_timestamp(value: Optional[str]) -> Optional[datetime]:
        if not value:
            return None
        try:
            return datetime.strptime(value, ISO_FORMAT)
        except ValueError:
            return None

    def _try_acquire_class_sync_lock(self, now: datetime) -> bool:
        conn = self._conn()
        lock_key = "class_sync_lock"
        last_run_key = "class_sync_last_run"
        with conn:
            last_run_row = conn.execute(
                "SELECT value FROM metadata WHERE key = ?",
                (last_run_key,),
            ).fetchone()
            last_run = self._parse_timestamp(last_run_row["value"] if last_run_row else None)
            if last_run and now - last_run < CLASS_SYNC_INTERVAL:
                logger.debug("跳过班级同步：上次同步距今不足 %s", CLASS_SYNC_INTERVAL)
                return False

            lock_row = conn.execute(
                "SELECT value FROM metadata WHERE key = ?",
                (lock_key,),
            ).fetchone()
            lock_timestamp = self._parse_timestamp(lock_row["value"] if lock_row else None)
            if lock_timestamp and now - lock_timestamp < CLASS_SYNC_LOCK_STALE:
                logger.debug("跳过班级同步：已有进行中的同步任务（%s 前启动）", lock_timestamp)
                return False

            conn.execute(
                "INSERT INTO metadata (key, value) VALUES (?, ?) ON CONFLICT(key) DO UPDATE SET value = excluded.value",
                (lock_key, now.strftime(ISO_FORMAT)),
            )
            return True

    def _release_class_sync_lock(self) -> None:
        conn = self._conn()
        with conn:
            conn.execute("DELETE FROM metadata WHERE key = ?", ("class_sync_lock",))

    def _conn(self) -> sqlite3.Connection:
        return self._connection_manager.get_connection()

    @staticmethod
    def _escape_like(term: str) -> str:
        return term.replace("\\", "\\\\").replace("%", "\\%").replace("_", "\\_")

    def _setup_database(self) -> None:
        if self._setup_complete:
            return
        with self._setup_lock:
            if self._setup_complete:
                return
            conn = self._conn()
            self._ensure_schema(conn)
            self._maybe_migrate_legacy(conn)
            self._sync_constant_tag_catalog(conn)
            self._ensure_root_node(conn)
            self._bootstrap_admin(conn)
            self._ensure_system_user(conn)
            self._setup_complete = True

    @staticmethod
    def _ensure_schema(conn: sqlite3.Connection) -> None:
        with conn:
            conn.executescript(
                """
                CREATE TABLE IF NOT EXISTS metadata (
                    key TEXT PRIMARY KEY,
                    value TEXT NOT NULL
                );

>>>>>>> 76204ca6
                CREATE TABLE IF NOT EXISTS users (
                    username TEXT PRIMARY KEY,
                    password_hash TEXT NOT NULL,
                    role TEXT NOT NULL,
                    constant_tags TEXT NOT NULL,
                    real_name TEXT NOT NULL,
                    is_banned INTEGER NOT NULL DEFAULT 0
                );
<<<<<<< HEAD

                CREATE TABLE IF NOT EXISTS posts (
                    id TEXT PRIMARY KEY,
                    author TEXT NOT NULL,
                    title TEXT NOT NULL,
                    content TEXT NOT NULL,
                    created_at TEXT NOT NULL,
                    updated_at TEXT NOT NULL,
                    category_tag TEXT NOT NULL DEFAULT '',
                    class_tag TEXT NOT NULL DEFAULT '',
                    FOREIGN KEY(author) REFERENCES users(username) ON DELETE CASCADE
                );

                CREATE INDEX IF NOT EXISTS idx_posts_author ON posts(author);
                CREATE INDEX IF NOT EXISTS idx_posts_created_at ON posts(created_at);
                CREATE INDEX IF NOT EXISTS idx_posts_category ON posts(category_tag);
                CREATE INDEX IF NOT EXISTS idx_posts_class ON posts(class_tag);

                CREATE TABLE IF NOT EXISTS post_tags (
                    post_id TEXT NOT NULL,
                    tag TEXT NOT NULL,
                    PRIMARY KEY (post_id, tag),
                    FOREIGN KEY(post_id) REFERENCES posts(id) ON DELETE CASCADE
                );

                CREATE INDEX IF NOT EXISTS idx_post_tags_tag ON post_tags(tag);

=======

                CREATE TABLE IF NOT EXISTS posts (
                    id TEXT PRIMARY KEY,
                    author TEXT NOT NULL,
                    title TEXT NOT NULL,
                    content TEXT NOT NULL,
                    created_at TEXT NOT NULL,
                    updated_at TEXT NOT NULL,
                    FOREIGN KEY(author) REFERENCES users(username) ON DELETE CASCADE
                );

                CREATE INDEX IF NOT EXISTS idx_posts_author ON posts(author);
                CREATE INDEX IF NOT EXISTS idx_posts_created_at ON posts(created_at);

                CREATE TABLE IF NOT EXISTS post_tags (
                    post_id TEXT NOT NULL,
                    tag TEXT NOT NULL,
                    PRIMARY KEY (post_id, tag),
                    FOREIGN KEY(post_id) REFERENCES posts(id) ON DELETE CASCADE
                );

                CREATE INDEX IF NOT EXISTS idx_post_tags_tag ON post_tags(tag);

>>>>>>> 76204ca6
                CREATE TABLE IF NOT EXISTS comments (
                    id TEXT PRIMARY KEY,
                    post_id TEXT NOT NULL,
                    author TEXT NOT NULL,
                    content TEXT NOT NULL,
                    created_at TEXT NOT NULL,
                    FOREIGN KEY(post_id) REFERENCES posts(id) ON DELETE CASCADE,
                    FOREIGN KEY(author) REFERENCES users(username) ON DELETE CASCADE
                );

                CREATE INDEX IF NOT EXISTS idx_comments_post ON comments(post_id);

                CREATE TABLE IF NOT EXISTS normal_tags (
                    name TEXT PRIMARY KEY,
                    is_column INTEGER NOT NULL DEFAULT 0
                );

                CREATE TABLE IF NOT EXISTS class_tags (
                    name TEXT PRIMARY KEY,
                    source TEXT NOT NULL DEFAULT 'manual',
                    external_id TEXT
                );

                CREATE INDEX IF NOT EXISTS idx_class_tags_source ON class_tags(source);
                CREATE UNIQUE INDEX IF NOT EXISTS idx_class_tags_external ON class_tags(external_id) WHERE external_id IS NOT NULL;

                CREATE TABLE IF NOT EXISTS post_favorites (
                    post_id TEXT NOT NULL,
                    username TEXT NOT NULL,
                    created_at TEXT NOT NULL,
                    PRIMARY KEY (post_id, username),
                    FOREIGN KEY(post_id) REFERENCES posts(id) ON DELETE CASCADE,
                    FOREIGN KEY(username) REFERENCES users(username) ON DELETE CASCADE
                );

                CREATE INDEX IF NOT EXISTS idx_post_favorites_user ON post_favorites(username);
                CREATE INDEX IF NOT EXISTS idx_post_favorites_post ON post_favorites(post_id);

                CREATE TABLE IF NOT EXISTS constant_tags (
                    name TEXT PRIMARY KEY
                );

<<<<<<< HEAD
=======
                CREATE TABLE IF NOT EXISTS class_groups (
                    tag TEXT PRIMARY KEY,
                    display_name TEXT NOT NULL,
                    last_synced_at TEXT NOT NULL
                );

                CREATE TABLE IF NOT EXISTS class_memberships (
                    class_tag TEXT NOT NULL,
                    username TEXT NOT NULL,
                    real_name TEXT,
                    PRIMARY KEY (class_tag, username),
                    FOREIGN KEY(class_tag) REFERENCES class_groups(tag) ON DELETE CASCADE
                );

                CREATE INDEX IF NOT EXISTS idx_class_memberships_user ON class_memberships(username);

>>>>>>> 76204ca6
                CREATE TABLE IF NOT EXISTS tag_nodes (
                    id TEXT PRIMARY KEY,
                    tag TEXT,
                    parent_id TEXT,
                    FOREIGN KEY(parent_id) REFERENCES tag_nodes(id) ON DELETE CASCADE
                );

                CREATE INDEX IF NOT EXISTS idx_tag_nodes_parent ON tag_nodes(parent_id);

                CREATE TABLE IF NOT EXISTS private_messages (
                    id TEXT PRIMARY KEY,
                    sender TEXT NOT NULL,
                    recipient TEXT NOT NULL,
                    content TEXT NOT NULL,
                    created_at TEXT NOT NULL,
                    is_read INTEGER NOT NULL DEFAULT 0,
                    is_system INTEGER NOT NULL DEFAULT 0,
                    FOREIGN KEY(sender) REFERENCES users(username) ON DELETE CASCADE,
                    FOREIGN KEY(recipient) REFERENCES users(username) ON DELETE CASCADE
                );

                CREATE INDEX IF NOT EXISTS idx_private_messages_recipient_created
                    ON private_messages(recipient, created_at DESC);
                CREATE INDEX IF NOT EXISTS idx_private_messages_sender_created
                    ON private_messages(sender, created_at DESC);

                CREATE TABLE IF NOT EXISTS message_preferences (
                    owner TEXT NOT NULL,
                    other_user TEXT NOT NULL,
                    preference TEXT NOT NULL CHECK (preference IN ('notify','silent','block')),
                    updated_at TEXT NOT NULL,
                    PRIMARY KEY (owner, other_user),
                    FOREIGN KEY(owner) REFERENCES users(username) ON DELETE CASCADE,
                    FOREIGN KEY(other_user) REFERENCES users(username) ON DELETE CASCADE
                );
                """
            )
            columns = {
                row["name"]
                for row in conn.execute("PRAGMA table_info(users)")
            }
            if "is_banned" not in columns:
                conn.execute("ALTER TABLE users ADD COLUMN is_banned INTEGER NOT NULL DEFAULT 0")
<<<<<<< HEAD
            post_columns = {
                row["name"]
                for row in conn.execute("PRAGMA table_info(posts)")
            }
            if "category_tag" not in post_columns:
                conn.execute("ALTER TABLE posts ADD COLUMN category_tag TEXT NOT NULL DEFAULT ''")
            if "class_tag" not in post_columns:
                conn.execute("ALTER TABLE posts ADD COLUMN class_tag TEXT NOT NULL DEFAULT ''")

    def _ensure_root_node(self, conn: sqlite3.Connection) -> None:
        with conn:
            conn.execute(
                "INSERT OR IGNORE INTO tag_nodes (id, tag, parent_id) VALUES ('root', NULL, NULL)"
            )
            conn.execute(
                "UPDATE tag_nodes SET tag = NULL, parent_id = NULL WHERE id = 'root'"
            )

    def _maybe_migrate_legacy(self, conn: sqlite3.Connection) -> None:
        sentinel = self.base_path / ".sqlite_migrated"
        if sentinel.exists():
            return
        legacy_sources = [
            self.base_path / "users.json",
            self.base_path / "tags.json",
            self.base_path / "tag_tree.json",
            self.base_path / "posts.json",
            self.base_path / "posts",
        ]
        if not any(path.exists() for path in legacy_sources):
            return
        has_users = conn.execute("SELECT COUNT(*) FROM users").fetchone()[0]
        has_posts = conn.execute("SELECT COUNT(*) FROM posts").fetchone()[0]
        if has_users or has_posts:
            return
        legacy = self._load_legacy_payload()
        if not any(legacy.values()):
            return
        with conn:
            for user in legacy.get("users", []):
                conn.execute(
                    "INSERT OR IGNORE INTO users (username, password_hash, role, constant_tags, real_name) VALUES (?, ?, ?, ?, ?)",
                    (
                        user.get("username"),
                        user.get("password_hash"),
                        user.get("role", "user"),
                        json.dumps(sorted(set(user.get("constant_tags", []))), ensure_ascii=False),
                        user.get("real_name", ""),
                    ),
                )
            for tag in legacy.get("normal_tags", []):
                conn.execute(
                    "INSERT OR IGNORE INTO normal_tags (name) VALUES (?)",
                    (tag,),
                )
            tree = legacy.get("tag_tree")
            if tree:
                conn.execute("DELETE FROM tag_nodes")
                self._write_tag_tree(conn, tree)
            for post in legacy.get("posts", []):
                conn.execute(
                    "INSERT OR IGNORE INTO posts (id, author, title, content, created_at, updated_at) VALUES (?, ?, ?, ?, ?, ?)",
                    (
                        post["id"],
                        post.get("author", ""),
                        post.get("title", ""),
                        post.get("content", ""),
                        post.get("created_at", utcnow_str()),
                        post.get("updated_at", post.get("created_at", utcnow_str())),
                    ),
                )
                tags = post.get("tags", [])
                for tag in tags:
                    conn.execute(
                        "INSERT OR IGNORE INTO post_tags (post_id, tag) VALUES (?, ?)",
                        (post["id"], tag),
                    )
                for comment in post.get("comments", []):
                    conn.execute(
                        "INSERT OR IGNORE INTO comments (id, post_id, author, content, created_at) VALUES (?, ?, ?, ?, ?)",
                        (
                            comment["id"],
                            post["id"],
                            comment.get("author", ""),
                            comment.get("content", ""),
                            comment.get("created_at", utcnow_str()),
                        ),
                    )
        try:
            sentinel.touch(exist_ok=True)
        except OSError:
            pass

    def _sync_constant_tag_catalog(self, conn: sqlite3.Connection) -> None:
        with conn:
            existing = {
                row["name"]
                for row in conn.execute("SELECT name FROM constant_tags")
            }
            rows = conn.execute("SELECT constant_tags FROM users").fetchall()
        discovered: Set[str] = set()
        for row in rows:
            for tag in self._deserialize_tags(row["constant_tags"]):
                stripped = tag.strip()
                if stripped:
                    discovered.add(stripped)
        missing = [tag for tag in discovered if tag not in existing]
        if not missing:
            return
        with conn:
            conn.executemany(
                "INSERT OR IGNORE INTO constant_tags (name) VALUES (?)",
                [(tag,) for tag in missing],
            )

    def _write_tag_tree(self, conn: sqlite3.Connection, tree: Dict[str, Any]) -> None:
        nodes = {node.get("id"): node for node in tree.get("nodes", []) if node.get("id")}
        if "root" not in nodes:
            nodes["root"] = {"id": "root", "tag": None, "children": []}
        parents: Dict[str, Optional[str]] = {"root": None}
        for node in nodes.values():
            for child_id in node.get("children", []):
                parents[child_id] = node.get("id")
        visited = set()

        def insert_node(node_id: str) -> None:
            if node_id in visited:
                return
            parent_id = parents.get(node_id)
            if parent_id and parent_id not in visited:
                insert_node(parent_id)
            node = nodes.get(node_id, {"id": node_id, "tag": None, "children": []})
            conn.execute(
                "INSERT OR REPLACE INTO tag_nodes (id, tag, parent_id) VALUES (?, ?, ?)",
                (node_id, node.get("tag"), parent_id),
            )
            visited.add(node_id)
            for child_id in node.get("children", []):
                insert_node(child_id)

        insert_node("root")

    def _load_legacy_payload(self) -> Dict[str, Any]:
        return {
            "users": self._load_legacy_users(),
            "normal_tags": self._load_legacy_normal_tags(),
            "tag_tree": self._load_legacy_tag_tree(),
            "posts": self._load_legacy_posts(),
        }

    def _load_legacy_users(self) -> List[Dict[str, Any]]:
        users_path = self.base_path / "users.json"
        if not users_path.exists():
            return []
        try:
            raw = json.loads(users_path.read_text(encoding="utf-8"))
        except (OSError, json.JSONDecodeError):
            return []
        result: List[Dict[str, Any]] = []
        for item in raw if isinstance(raw, list) else []:
            if not isinstance(item, dict) or "username" not in item or "password_hash" not in item:
                continue
            item.setdefault("role", "user")
            item.setdefault("constant_tags", [])
            item.setdefault("real_name", "")
            result.append(item)
        return result

    def _load_legacy_normal_tags(self) -> List[str]:
        tags_path = self.base_path / "tags.json"
        if not tags_path.exists():
            return []
        try:
            payload = json.loads(tags_path.read_text(encoding="utf-8"))
        except (OSError, json.JSONDecodeError):
            return []
        normal_tags = payload.get("normal_tags") if isinstance(payload, dict) else []
        if not isinstance(normal_tags, list):
            return []
        return sorted({str(tag) for tag in normal_tags if isinstance(tag, str) and tag})

    def _load_legacy_tag_tree(self) -> Dict[str, Any]:
        tree_path = self.base_path / "tag_tree.json"
        if not tree_path.exists():
            return {}
        try:
            payload = json.loads(tree_path.read_text(encoding="utf-8"))
        except (OSError, json.JSONDecodeError):
            return {}
        nodes = payload.get("nodes") if isinstance(payload, dict) else []
        if not isinstance(nodes, list):
            return {}
        sanitized: List[Dict[str, Any]] = []
        for node in nodes:
            if not isinstance(node, dict) or "id" not in node:
                continue
            sanitized.append(
                {
                    "id": node["id"],
                    "tag": node.get("tag"),
                    "children": [child for child in node.get("children", []) if isinstance(child, str)],
                }
            )
        return {"nodes": sanitized}

    def _load_legacy_posts(self) -> List[Dict[str, Any]]:
        posts: Dict[str, Dict[str, Any]] = {}
        legacy_file = self.base_path / "posts.json"
        if legacy_file.exists():
            try:
                raw_posts = json.loads(legacy_file.read_text(encoding="utf-8"))
            except (OSError, json.JSONDecodeError):
                raw_posts = []
            for post in raw_posts if isinstance(raw_posts, list) else []:
                if isinstance(post, dict) and post.get("id"):
                    posts[post["id"]] = post
        posts_dir = self.base_path / "posts"
        if posts_dir.exists():
            for path in posts_dir.glob("*.json"):
                try:
                    data = json.loads(path.read_text(encoding="utf-8"))
                except (OSError, json.JSONDecodeError):
                    continue
                if isinstance(data, dict) and data.get("id"):
                    posts[data["id"]] = data
        sanitized: List[Dict[str, Any]] = []
        for post in posts.values():
            post_id = post.get("id")
            if not isinstance(post_id, str):
                continue
            title = str(post.get("title", ""))
            content = str(post.get("content", ""))
            author = str(post.get("author", ""))
            tags = sorted({tag for tag in post.get("tags", []) if isinstance(tag, str) and tag})
            created_at = post.get("created_at") or utcnow_str()
            updated_at = post.get("updated_at") or created_at
            comments_raw = post.get("comments")
            if not isinstance(comments_raw, list):
                comments_raw = []
            comments: List[Dict[str, Any]] = []
            for comment in comments_raw:
                if not isinstance(comment, dict):
                    continue
                comment_id = comment.get("id") or uuid.uuid4().hex
                comments.append(
                    {
                        "id": comment_id,
                        "author": str(comment.get("author", "")),
                        "content": str(comment.get("content", "")),
                        "created_at": comment.get("created_at") or utcnow_str(),
                    }
                )
            sanitized.append(
                {
                    "id": post_id,
                    "author": author,
                    "title": title,
                    "content": content,
                    "tags": tags,
                    "created_at": created_at,
                    "updated_at": updated_at,
                    "comments": comments,
                }
            )
        return sanitized

=======

            normal_tag_columns = {
                row["name"]
                for row in conn.execute("PRAGMA table_info(normal_tags)")
            }
            if "is_column" not in normal_tag_columns:
                conn.execute("ALTER TABLE normal_tags ADD COLUMN is_column INTEGER NOT NULL DEFAULT 0")

    def _ensure_root_node(self, conn: sqlite3.Connection) -> None:
        with conn:
            conn.execute(
                "INSERT OR IGNORE INTO tag_nodes (id, tag, parent_id) VALUES ('root', NULL, NULL)"
            )
            conn.execute(
                "UPDATE tag_nodes SET tag = NULL, parent_id = NULL WHERE id = 'root'"
            )

    def _maybe_migrate_legacy(self, conn: sqlite3.Connection) -> None:
        sentinel = self.base_path / ".sqlite_migrated"
        if sentinel.exists():
            return
        legacy_sources = [
            self.base_path / "users.json",
            self.base_path / "tags.json",
            self.base_path / "tag_tree.json",
            self.base_path / "posts.json",
            self.base_path / "posts",
        ]
        if not any(path.exists() for path in legacy_sources):
            return
        has_users = conn.execute("SELECT COUNT(*) FROM users").fetchone()[0]
        has_posts = conn.execute("SELECT COUNT(*) FROM posts").fetchone()[0]
        if has_users or has_posts:
            return
        legacy = self._load_legacy_payload()
        if not any(legacy.values()):
            return
        with conn:
            for user in legacy.get("users", []):
                conn.execute(
                    "INSERT OR IGNORE INTO users (username, password_hash, role, constant_tags, real_name) VALUES (?, ?, ?, ?, ?)",
                    (
                        user.get("username"),
                        user.get("password_hash"),
                        user.get("role", "user"),
                        json.dumps(sorted(set(user.get("constant_tags", []))), ensure_ascii=False),
                        user.get("real_name", ""),
                    ),
                )
            for tag in legacy.get("normal_tags", []):
                conn.execute(
                    "INSERT OR IGNORE INTO normal_tags (name) VALUES (?)",
                    (tag,),
                )
            tree = legacy.get("tag_tree")
            if tree:
                conn.execute("DELETE FROM tag_nodes")
                self._write_tag_tree(conn, tree)
            for post in legacy.get("posts", []):
                conn.execute(
                    "INSERT OR IGNORE INTO posts (id, author, title, content, created_at, updated_at) VALUES (?, ?, ?, ?, ?, ?)",
                    (
                        post["id"],
                        post.get("author", ""),
                        post.get("title", ""),
                        post.get("content", ""),
                        post.get("created_at", utcnow_str()),
                        post.get("updated_at", post.get("created_at", utcnow_str())),
                    ),
                )
                tags = post.get("tags", [])
                for tag in tags:
                    conn.execute(
                        "INSERT OR IGNORE INTO post_tags (post_id, tag) VALUES (?, ?)",
                        (post["id"], tag),
                    )
                for comment in post.get("comments", []):
                    conn.execute(
                        "INSERT OR IGNORE INTO comments (id, post_id, author, content, created_at) VALUES (?, ?, ?, ?, ?)",
                        (
                            comment["id"],
                            post["id"],
                            comment.get("author", ""),
                            comment.get("content", ""),
                            comment.get("created_at", utcnow_str()),
                        ),
                    )
        try:
            sentinel.touch(exist_ok=True)
        except OSError:
            pass

    def _sync_constant_tag_catalog(self, conn: sqlite3.Connection) -> None:
        with conn:
            existing = {
                row["name"]
                for row in conn.execute("SELECT name FROM constant_tags")
            }
            rows = conn.execute("SELECT constant_tags FROM users").fetchall()
        discovered: Set[str] = set()
        for row in rows:
            for tag in self._deserialize_tags(row["constant_tags"]):
                stripped = tag.strip()
                if stripped:
                    discovered.add(stripped)
        missing = [tag for tag in discovered if tag not in existing]
        if not missing:
            return
        with conn:
            conn.executemany(
                "INSERT OR IGNORE INTO constant_tags (name) VALUES (?)",
                [(tag,) for tag in missing],
            )

    def _write_tag_tree(self, conn: sqlite3.Connection, tree: Dict[str, Any]) -> None:
        nodes = {node.get("id"): node for node in tree.get("nodes", []) if node.get("id")}
        if "root" not in nodes:
            nodes["root"] = {"id": "root", "tag": None, "children": []}
        parents: Dict[str, Optional[str]] = {"root": None}
        for node in nodes.values():
            for child_id in node.get("children", []):
                parents[child_id] = node.get("id")
        visited = set()

        def insert_node(node_id: str) -> None:
            if node_id in visited:
                return
            parent_id = parents.get(node_id)
            if parent_id and parent_id not in visited:
                insert_node(parent_id)
            node = nodes.get(node_id, {"id": node_id, "tag": None, "children": []})
            conn.execute(
                "INSERT OR REPLACE INTO tag_nodes (id, tag, parent_id) VALUES (?, ?, ?)",
                (node_id, node.get("tag"), parent_id),
            )
            visited.add(node_id)
            for child_id in node.get("children", []):
                insert_node(child_id)

        insert_node("root")

    def _load_legacy_payload(self) -> Dict[str, Any]:
        return {
            "users": self._load_legacy_users(),
            "normal_tags": self._load_legacy_normal_tags(),
            "tag_tree": self._load_legacy_tag_tree(),
            "posts": self._load_legacy_posts(),
        }

    def _load_legacy_users(self) -> List[Dict[str, Any]]:
        users_path = self.base_path / "users.json"
        if not users_path.exists():
            return []
        try:
            raw = json.loads(users_path.read_text(encoding="utf-8"))
        except (OSError, json.JSONDecodeError):
            return []
        result: List[Dict[str, Any]] = []
        for item in raw if isinstance(raw, list) else []:
            if not isinstance(item, dict) or "username" not in item or "password_hash" not in item:
                continue
            item.setdefault("role", "user")
            item.setdefault("constant_tags", [])
            item.setdefault("real_name", "")
            result.append(item)
        return result

    def _load_legacy_normal_tags(self) -> List[str]:
        tags_path = self.base_path / "tags.json"
        if not tags_path.exists():
            return []
        try:
            payload = json.loads(tags_path.read_text(encoding="utf-8"))
        except (OSError, json.JSONDecodeError):
            return []
        normal_tags = payload.get("normal_tags") if isinstance(payload, dict) else []
        if not isinstance(normal_tags, list):
            return []
        return sorted({str(tag) for tag in normal_tags if isinstance(tag, str) and tag})

    def _load_legacy_tag_tree(self) -> Dict[str, Any]:
        tree_path = self.base_path / "tag_tree.json"
        if not tree_path.exists():
            return {}
        try:
            payload = json.loads(tree_path.read_text(encoding="utf-8"))
        except (OSError, json.JSONDecodeError):
            return {}
        nodes = payload.get("nodes") if isinstance(payload, dict) else []
        if not isinstance(nodes, list):
            return {}
        sanitized: List[Dict[str, Any]] = []
        for node in nodes:
            if not isinstance(node, dict) or "id" not in node:
                continue
            sanitized.append(
                {
                    "id": node["id"],
                    "tag": node.get("tag"),
                    "children": [child for child in node.get("children", []) if isinstance(child, str)],
                }
            )
        return {"nodes": sanitized}

    def _load_legacy_posts(self) -> List[Dict[str, Any]]:
        posts: Dict[str, Dict[str, Any]] = {}
        legacy_file = self.base_path / "posts.json"
        if legacy_file.exists():
            try:
                raw_posts = json.loads(legacy_file.read_text(encoding="utf-8"))
            except (OSError, json.JSONDecodeError):
                raw_posts = []
            for post in raw_posts if isinstance(raw_posts, list) else []:
                if isinstance(post, dict) and post.get("id"):
                    posts[post["id"]] = post
        posts_dir = self.base_path / "posts"
        if posts_dir.exists():
            for path in posts_dir.glob("*.json"):
                try:
                    data = json.loads(path.read_text(encoding="utf-8"))
                except (OSError, json.JSONDecodeError):
                    continue
                if isinstance(data, dict) and data.get("id"):
                    posts[data["id"]] = data
        sanitized: List[Dict[str, Any]] = []
        for post in posts.values():
            post_id = post.get("id")
            if not isinstance(post_id, str):
                continue
            title = str(post.get("title", ""))
            content = str(post.get("content", ""))
            author = str(post.get("author", ""))
            tags = sorted({tag for tag in post.get("tags", []) if isinstance(tag, str) and tag})
            created_at = post.get("created_at") or utcnow_str()
            updated_at = post.get("updated_at") or created_at
            comments_raw = post.get("comments")
            if not isinstance(comments_raw, list):
                comments_raw = []
            comments: List[Dict[str, Any]] = []
            for comment in comments_raw:
                if not isinstance(comment, dict):
                    continue
                comment_id = comment.get("id") or uuid.uuid4().hex
                comments.append(
                    {
                        "id": comment_id,
                        "author": str(comment.get("author", "")),
                        "content": str(comment.get("content", "")),
                        "created_at": comment.get("created_at") or utcnow_str(),
                    }
                )
            sanitized.append(
                {
                    "id": post_id,
                    "author": author,
                    "title": title,
                    "content": content,
                    "tags": tags,
                    "created_at": created_at,
                    "updated_at": updated_at,
                    "comments": comments,
                }
            )
        return sanitized

>>>>>>> 76204ca6
    def _bootstrap_admin(self, conn: sqlite3.Connection) -> None:
        with conn:
            count = conn.execute("SELECT COUNT(*) FROM users").fetchone()[0]
            if count == 0:
                password_hash = generate_password_hash("admin123")
                conn.execute(
                    "INSERT INTO users (username, password_hash, role, constant_tags, real_name) VALUES (?, ?, ?, ?, ?)",
                    ("admin", password_hash, "admin", json.dumps([], ensure_ascii=False), ""),
                )

<<<<<<< HEAD
    # Public API methods --------------------------------------------------

=======
    def _ensure_system_user(self, conn: sqlite3.Connection) -> None:
        with conn:
            row = conn.execute(
                "SELECT role FROM users WHERE username = ?",
                (SYSTEM_USERNAME,),
            ).fetchone()
            if row:
                conn.execute(
                    "UPDATE users SET role = 'system', is_banned = 1 WHERE username = ?",
                    (SYSTEM_USERNAME,),
                )
                return
            placeholder_password = generate_password_hash(uuid.uuid4().hex)
            conn.execute(
                """
                INSERT INTO users (username, password_hash, role, constant_tags, real_name, is_banned)
                VALUES (?, ?, 'system', '[]', '', 1)
                """,
                (SYSTEM_USERNAME, placeholder_password),
            )

    # Public API methods --------------------------------------------------

>>>>>>> 76204ca6
    def list_users(self) -> List[Dict[str, Any]]:
        conn = self._conn()
        rows = conn.execute(
            "SELECT username, password_hash, role, constant_tags, real_name, is_banned FROM users"
        ).fetchall()
        users: List[Dict[str, Any]] = []
        for row in rows:
            if row["username"] == SYSTEM_USERNAME:
                continue
            users.append(
                {
                    "username": row["username"],
                    "password_hash": row["password_hash"],
                    "role": row["role"],
                    "constant_tags": self._deserialize_tags(row["constant_tags"]),
                    "real_name": row["real_name"],
                    "is_banned": bool(row["is_banned"]),
                }
            )
        return users

    def search_users(self, keyword: str, limit: int = 20) -> List[Dict[str, Any]]:
        term = keyword.strip()
        if not term:
            return []
        conn = self._conn()
        escaped = self._escape_like(term)
        pattern = f"%{escaped}%"
        capped_limit = max(1, min(limit, 50))
        rows = conn.execute(
            """
            SELECT username, real_name
            FROM users
            WHERE username LIKE ? ESCAPE '\\'
            ORDER BY username
            LIMIT ?
            """,
            (pattern, capped_limit),
        ).fetchall()
        results: List[Dict[str, Any]] = []
        for row in rows:
            if row["username"] == SYSTEM_USERNAME:
                continue
            results.append(
                {
                    "username": row["username"],
                    "real_name": row["real_name"],
                }
            )
        return results

    def get_user(self, username: str) -> Optional[Dict[str, Any]]:
        conn = self._conn()
        row = conn.execute(
            "SELECT username, password_hash, role, constant_tags, real_name, is_banned FROM users WHERE username = ?",
            (username,),
        ).fetchone()
        if not row:
            return None
        return {
            "username": row["username"],
            "password_hash": row["password_hash"],
            "role": row["role"],
            "constant_tags": self._deserialize_tags(row["constant_tags"]),
            "real_name": row["real_name"],
            "is_banned": bool(row["is_banned"]),
        }

    def load_user(self, username: str) -> Optional[User]:
        record = self.get_user(username)
        if not record:
            return None
        return User(
            username=record["username"],
            password_hash=record["password_hash"],
            role=record.get("role", "user"),
            constant_tags=record.get("constant_tags", []),
            real_name=record.get("real_name", ""),
            is_banned=bool(record.get("is_banned", False)),
        )

    def create_user(
        self,
        username: str,
        password: str,
        role: str = "user",
        constant_tags: Optional[Iterable[str]] = None,
        real_name: str = "",
    ) -> User:
        if self.get_user(username):
            raise ValueError("用户已存在")
        prepared_tags = self._normalize_tags(constant_tags)
        conn = self._conn()
        password_hash = generate_password_hash(password)
        with conn:
            conn.execute(
                "INSERT INTO users (username, password_hash, role, constant_tags, real_name) VALUES (?, ?, ?, ?, ?)",
                (
                    username,
                    password_hash,
                    role,
                    json.dumps(prepared_tags, ensure_ascii=False),
                    real_name.strip(),
                ),
            )
        return User(
            username=username,
            password_hash=password_hash,
            role=role,
            constant_tags=prepared_tags,
            real_name=real_name.strip(),
            is_banned=False,
        )

    def update_user_constant_tags(self, username: str, constant_tags: Iterable[str]) -> None:
        conn = self._conn()
        with conn:
            row = conn.execute(
                "SELECT constant_tags FROM users WHERE username = ?",
                (username,),
            ).fetchone()
            if not row:
                raise ValueError("未找到用户")

            previous_tags = set(self._deserialize_tags(row["constant_tags"]))
            tags = self._normalize_tags(constant_tags)
            new_tags = set(tags)

            if new_tags:
                conn.executemany(
                    "INSERT OR IGNORE INTO constant_tags (name) VALUES (?)",
                    [(tag,) for tag in new_tags],
                )

            conn.execute(
                "UPDATE users SET constant_tags = ? WHERE username = ?",
                (json.dumps(tags, ensure_ascii=False), username),
            )

            if previous_tags == new_tags:
                return

            post_rows = conn.execute(
                "SELECT id FROM posts WHERE author = ?",
                (username,),
            ).fetchall()

            for post_row in post_rows:
                post_id = post_row["id"]
                existing_rows = conn.execute(
                    "SELECT tag FROM post_tags WHERE post_id = ?",
                    (post_id,),
                ).fetchall()
                existing_tags = [row["tag"] for row in existing_rows]
                normalized_existing = self._normalize_tags(existing_tags)

                residual_tags = [tag for tag in normalized_existing if tag not in previous_tags]
                final_tags = self._normalize_tags(list(residual_tags) + list(new_tags))

                if final_tags == normalized_existing:
                    continue

                self._replace_post_tags(conn, post_id, final_tags)
                conn.execute(
                    "UPDATE posts SET updated_at = ? WHERE id = ?",
                    (utcnow_str(), post_id),
                )

    def set_user_role(self, username: str, role: str) -> None:
        conn = self._conn()
        with conn:
            updated = conn.execute(
                "UPDATE users SET role = ? WHERE username = ?",
                (role, username),
            )
            if updated.rowcount == 0:
                raise ValueError("未找到用户")

    def set_user_banned(self, username: str, banned: bool) -> None:
        conn = self._conn()
        with conn:
            updated = conn.execute(
                "UPDATE users SET is_banned = ? WHERE username = ?",
                (1 if banned else 0, username),
            )
            if updated.rowcount == 0:
                raise ValueError("未找到用户")

    def update_user_real_name(self, username: str, real_name: str) -> None:
        conn = self._conn()
        with conn:
            updated = conn.execute(
                "UPDATE users SET real_name = ? WHERE username = ?",
<<<<<<< HEAD
                (real_name.strip(), username),
            )
            if updated.rowcount == 0:
                raise ValueError("未找到用户")

    def verify_user(self, username: str, password: str) -> Optional[User]:
        fallback_to_local = True
=======
                (real_name.strip(), username),
            )
            if updated.rowcount == 0:
                raise ValueError("未找到用户")

    def verify_user(self, username: str, password: str) -> Optional[User]:
        fallback_to_local = True
>>>>>>> 76204ca6
        if self._oj_client:
            try:
                remote_user = self._oj_client.authenticate(username, password)
            except OJInvalidCredentials:
                return None
            except (OJAccountNotFound, OJServiceUnavailable):
                pass
            else:
                fallback_to_local = False
                return self._upsert_remote_user(remote_user, password)
        if fallback_to_local:
            return self._verify_local_credentials(username, password)
        return None
<<<<<<< HEAD

    def _verify_local_credentials(self, username: str, password: str) -> Optional[User]:
        record = self.get_user(username)
=======

    def _verify_local_credentials(self, username: str, password: str) -> Optional[User]:
        record = self.get_user(username)
>>>>>>> 76204ca6
        if not record:
            return None
        if not check_password_hash(record["password_hash"], password):
            return None
        return User(
            username=record["username"],
            password_hash=record["password_hash"],
            role=record.get("role", "user"),
            constant_tags=record.get("constant_tags", []),
            real_name=record.get("real_name", ""),
            is_banned=bool(record.get("is_banned", False)),
        )

    def _upsert_remote_user(self, remote_user: OJUserInfo, password: str) -> User:
        conn = self._conn()
        password_hash = generate_password_hash(password)
        with conn:
            existing = conn.execute(
                "SELECT username, role, constant_tags, real_name, is_banned FROM users WHERE username = ?",
                (remote_user.username,),
            ).fetchone()
            if existing:
                conn.execute(
                    "UPDATE users SET password_hash = ?, real_name = ? WHERE username = ?",
                    (password_hash, remote_user.real_name, remote_user.username),
                )
                constant_tags = self._deserialize_tags(existing["constant_tags"])
                role = existing["role"]
                is_banned = bool(existing["is_banned"])
            else:
                conn.execute(
                    "INSERT INTO users (username, password_hash, role, constant_tags, real_name) VALUES (?, ?, ?, ?, ?)",
                    (
                        remote_user.username,
                        password_hash,
                        "user",
                        json.dumps([], ensure_ascii=False),
                        remote_user.real_name,
                    ),
                )
                constant_tags = []
                role = "user"
                is_banned = False
        return User(
            username=remote_user.username,
            password_hash=password_hash,
            role=role,
            constant_tags=constant_tags,
            real_name=remote_user.real_name,
            is_banned=is_banned,
        )

    # Posts ------------------------------------------------------------

    def list_posts(self) -> List[Dict[str, Any]]:
        conn = self._conn()
        rows = conn.execute(
            """
            SELECT id, author, title, content, created_at, updated_at, category_tag, class_tag
            FROM posts
            ORDER BY created_at DESC
            """
        ).fetchall()
        return self._build_posts_from_rows(rows)

    def list_posts_filtered(
        self,
        *,
        category_tag: Optional[str] = None,
        class_tags: Optional[Iterable[str]] = None,
    ) -> List[Dict[str, Any]]:
        conn = self._conn()
        clauses: List[str] = []
        params: List[Any] = []
        if category_tag:
            clauses.append("category_tag = ?")
            params.append(category_tag.strip())
        class_tag_values = [tag.strip() for tag in class_tags or [] if tag and tag.strip()]
        if class_tag_values:
            placeholders = ",".join(["?"] * len(class_tag_values))
            clauses.append(f"class_tag IN ({placeholders})")
            params.extend(class_tag_values)
        where = ""
        if clauses:
            where = "WHERE " + " AND ".join(clauses)
        rows = conn.execute(
            f"""
            SELECT id, author, title, content, created_at, updated_at, category_tag, class_tag
            FROM posts
            {where}
            ORDER BY created_at DESC
            """,
            params,
        ).fetchall()
        return self._build_posts_from_rows(rows)

    def get_post(self, post_id: str) -> Optional[Dict[str, Any]]:
        conn = self._conn()
        row = conn.execute(
            """
            SELECT id, author, title, content, created_at, updated_at, category_tag, class_tag
            FROM posts
            WHERE id = ?
            """,
            (post_id,),
        ).fetchone()
        if not row:
            return None
        return self._build_posts_from_rows([row])[0]

    def create_post(
        self,
        author: str,
        title: str,
        content: str,
        *,
        category_tag: str,
        class_tag: str,
        extra_tags: Optional[Iterable[str]] = None,
        author_constant_tags: Optional[Iterable[str]] = None,
    ) -> Dict[str, Any]:
        conn = self._conn()
        post_id = uuid.uuid4().hex
        timestamp = utcnow_str()
        category = (category_tag or DEFAULT_CATEGORY_TAG).strip() or DEFAULT_CATEGORY_TAG
        class_value = (class_tag or DEFAULT_CLASS_TAG).strip() or DEFAULT_CLASS_TAG
        all_tags = [category, class_value]
        if extra_tags:
            all_tags.extend(extra_tags)
        if author_constant_tags:
            all_tags.extend(author_constant_tags)
        normalized_tags = self._normalize_tags(all_tags)
        with conn:
            conn.execute(
                """
                INSERT INTO posts (id, author, title, content, created_at, updated_at, category_tag, class_tag)
                VALUES (?, ?, ?, ?, ?, ?, ?, ?)
                """,
                (post_id, author, title, content, timestamp, timestamp, category, class_value),
            )
            self._ensure_category_exists(conn, category)
            self._ensure_class_exists(conn, class_value)
            self._replace_post_tags(conn, post_id, normalized_tags)
        return self.get_post(post_id) or {
            "id": post_id,
            "author": author,
            "title": title,
            "content": content,
            "category_tag": category,
            "class_tag": class_value,
            "tags": normalized_tags,
            "created_at": timestamp,
            "updated_at": timestamp,
            "comments": [],
        }

    def update_post(
        self,
        post_id: str,
        *,
        title: Optional[str] = None,
        content: Optional[str] = None,
        category_tag: Optional[str] = None,
        class_tag: Optional[str] = None,
        extra_tags: Optional[Iterable[str]] = None,
        author_constant_tags: Optional[Iterable[str]] = None,
    ) -> Dict[str, Any]:
        conn = self._conn()
        existing = self.get_post(post_id)
        if existing is None:
            raise ValueError("未找到文章")

        current_category = (existing.get("category_tag") or DEFAULT_CATEGORY_TAG).strip() or DEFAULT_CATEGORY_TAG
        current_class = (existing.get("class_tag") or DEFAULT_CLASS_TAG).strip() or DEFAULT_CLASS_TAG
        new_category = (
            (category_tag or current_category).strip() or DEFAULT_CATEGORY_TAG
            if category_tag is not None
            else current_category
        )
        new_class = (
            (class_tag or current_class).strip() or DEFAULT_CLASS_TAG
            if class_tag is not None
            else current_class
        )
        updates: List[str] = []
        params: List[Any] = []
        if title is not None:
            updates.append("title = ?")
            params.append(title)
        if content is not None:
            updates.append("content = ?")
            params.append(content)
        if category_tag is not None:
            updates.append("category_tag = ?")
            params.append(new_category)
        if class_tag is not None:
            updates.append("class_tag = ?")
            params.append(new_class)
        should_update_tags = extra_tags is not None or category_tag is not None or class_tag is not None or author_constant_tags is not None
        should_touch = bool(updates) or should_update_tags
        if should_touch:
            updates.append("updated_at = ?")
            params.append(utcnow_str())
        params.append(post_id)
        with conn:
            self._ensure_category_exists(conn, new_category)
            self._ensure_class_exists(conn, new_class)
            if updates:
                conn.execute(f"UPDATE posts SET {', '.join(updates)} WHERE id = ?", params)
            if should_update_tags:
                extras_existing = [tag for tag in existing.get("tags", []) if tag not in {current_category, current_class}]
                extras = extras_existing
                if extra_tags is not None:
                    extras = list(extra_tags)
                if author_constant_tags is not None:
                    extras = extras + list(author_constant_tags)
                normalized_tags = self._normalize_tags([new_category, new_class, *extras])
                self._replace_post_tags(conn, post_id, normalized_tags)
        refreshed = self.get_post(post_id)
        if refreshed is None:
            raise ValueError("未找到文章")
        return refreshed

    def delete_post(self, post_id: str) -> None:
        conn = self._conn()
        with conn:
            deleted = conn.execute("DELETE FROM posts WHERE id = ?", (post_id,))
            if deleted.rowcount == 0:
                raise ValueError("未找到文章")

    def favorite_post(self, post_id: str, username: str) -> bool:
        conn = self._conn()
        timestamp = utcnow_str()
        with conn:
            exists = conn.execute("SELECT 1 FROM posts WHERE id = ?", (post_id,)).fetchone()
            if not exists:
                raise ValueError("未找到文章")
            user_exists = conn.execute("SELECT 1 FROM users WHERE username = ?", (username,)).fetchone()
            if not user_exists:
                raise ValueError("未找到用户")
            result = conn.execute(
                "INSERT OR IGNORE INTO post_favorites (post_id, username, created_at) VALUES (?, ?, ?)",
                (post_id, username, timestamp),
            )
        return result.rowcount > 0

    def unfavorite_post(self, post_id: str, username: str) -> bool:
        conn = self._conn()
        with conn:
            result = conn.execute(
                "DELETE FROM post_favorites WHERE post_id = ? AND username = ?",
                (post_id, username),
            )
        return result.rowcount > 0

    def is_post_favorited(self, post_id: str, username: str) -> bool:
        conn = self._conn()
        row = conn.execute(
            "SELECT 1 FROM post_favorites WHERE post_id = ? AND username = ?",
            (post_id, username),
        ).fetchone()
        return row is not None

    def favorite_post_ids(self, username: str, post_ids: Optional[Iterable[str]] = None) -> Set[str]:
        conn = self._conn()
        if post_ids is None:
            rows = conn.execute(
                "SELECT post_id FROM post_favorites WHERE username = ?",
                (username,),
            ).fetchall()
        else:
            ids = [pid for pid in post_ids]
            if not ids:
                return set()
            placeholders = ",".join(["?"] * len(ids))
            rows = conn.execute(
                f"""
                SELECT post_id
                FROM post_favorites
                WHERE username = ? AND post_id IN ({placeholders})
                """,
                (username, *ids),
            ).fetchall()
        return {row["post_id"] for row in rows}

    def list_favorite_posts(self, username: str) -> List[Dict[str, Any]]:
        conn = self._conn()
        rows = conn.execute(
            """
            SELECT p.id, p.author, p.title, p.content, p.created_at, p.updated_at, p.category_tag, p.class_tag, pf.created_at AS favorited_at
            FROM post_favorites AS pf
            JOIN posts AS p ON pf.post_id = p.id
            WHERE pf.username = ?
            ORDER BY pf.created_at DESC
            """,
            (username,),
        ).fetchall()
        favorited_at_map = {row["id"]: row["favorited_at"] for row in rows}
        posts = self._build_posts_from_rows(rows)
        for post in posts:
            post["favorited_at"] = favorited_at_map.get(post["id"])
        return posts

    def favorite_count(self, post_id: str) -> int:
        conn = self._conn()
        row = conn.execute(
            "SELECT COUNT(*) AS count FROM post_favorites WHERE post_id = ?",
            (post_id,),
        ).fetchone()
        return int(row["count"] if row else 0)

    def add_comment(self, post_id: str, author: str, content: str) -> Dict[str, Any]:
        conn = self._conn()
        comment_id = uuid.uuid4().hex
        timestamp = utcnow_str()
        with conn:
<<<<<<< HEAD
            exists = conn.execute("SELECT 1 FROM posts WHERE id = ?", (post_id,)).fetchone()
            if not exists:
                raise ValueError("未找到文章")
            conn.execute(
                "INSERT INTO comments (id, post_id, author, content, created_at) VALUES (?, ?, ?, ?, ?)",
                (comment_id, post_id, author, content, timestamp),
            )
        return {
            "id": comment_id,
            "author": author,
            "content": content,
            "created_at": timestamp,
        }

=======
            exists = conn.execute("SELECT 1 FROM posts WHERE id = ?", (post_id,)).fetchone()
            if not exists:
                raise ValueError("未找到文章")
            conn.execute(
                "INSERT INTO comments (id, post_id, author, content, created_at) VALUES (?, ?, ?, ?, ?)",
                (comment_id, post_id, author, content, timestamp),
            )
        return {
            "id": comment_id,
            "author": author,
            "content": content,
            "created_at": timestamp,
        }

>>>>>>> 76204ca6
    def delete_comment(self, post_id: str, comment_id: str) -> None:
        conn = self._conn()
        with conn:
            result = conn.execute(
                "DELETE FROM comments WHERE id = ? AND post_id = ?",
                (comment_id, post_id),
            )
            if result.rowcount == 0:
                raise ValueError("未找到评论")

<<<<<<< HEAD
    # Normal tags ------------------------------------------------------

    def list_normal_tags(self) -> List[str]:
        return self.list_category_tags()

    def list_category_tags(self) -> List[str]:
        conn = self._conn()
        rows = conn.execute("SELECT name FROM normal_tags ORDER BY name").fetchall()
        return [row["name"] for row in rows]

    # Constant tags ---------------------------------------------------

    def list_constant_tags(self) -> List[str]:
        conn = self._conn()
        rows = conn.execute("SELECT name FROM constant_tags ORDER BY name").fetchall()
        return [row["name"] for row in rows]

    def add_constant_tag(self, tag: str) -> bool:
        name = (tag or "").strip()
        if not name:
            raise ValueError("标签名称不能为空")
        conn = self._conn()
        with conn:
            result = conn.execute(
                "INSERT OR IGNORE INTO constant_tags (name) VALUES (?)",
                (name,),
            )
        return result.rowcount > 0

    def remove_constant_tag(self, tag: str) -> None:
        name = (tag or "").strip()
        if not name:
            raise ValueError("未指定标签")
        conn = self._conn()
        with conn:
            rows = conn.execute("SELECT username, constant_tags FROM users").fetchall()
            conn.execute("DELETE FROM constant_tags WHERE name = ?", (name,))
        updates: List[tuple[str, List[str]]] = []
        for row in rows:
            tags = self._deserialize_tags(row["constant_tags"])
            if name not in tags:
                continue
            remaining = [item for item in tags if item != name]
            updates.append((row["username"], remaining))
        for username, remaining in updates:
            self.update_user_constant_tags(username, remaining)

    def _ensure_category_exists(self, conn: sqlite3.Connection, tag: str) -> None:
        name = (tag or "").strip()
        if not name:
            return
        conn.execute("INSERT OR IGNORE INTO normal_tags (name) VALUES (?)", (name,))

    def _ensure_class_exists(self, conn: sqlite3.Connection, tag: str, *, source: str = "manual", external_id: str | None = None) -> None:
        name = (tag or "").strip()
        if not name:
            return
        conn.execute(
            "INSERT OR IGNORE INTO class_tags (name, source, external_id) VALUES (?, ?, ?)",
            (name, source, external_id),
        )

    def _ensure_tag_defaults(self, conn: sqlite3.Connection) -> None:
        with conn:
            self._ensure_category_exists(conn, DEFAULT_CATEGORY_TAG)
            existing_normal = {
                row["name"]
                for row in conn.execute("SELECT name FROM normal_tags")
            }
            if not existing_normal:
                self._ensure_category_exists(conn, DEFAULT_CATEGORY_TAG)
            self._ensure_class_exists(conn, DEFAULT_CLASS_TAG, source="builtin", external_id=None)
            existing_classes = {
                row["name"]
                for row in conn.execute("SELECT name FROM class_tags")
            }
            if not existing_classes:
                self._ensure_class_exists(conn, DEFAULT_CLASS_TAG, source="builtin", external_id=None)

    def _migrate_post_tag_columns(self, conn: sqlite3.Connection) -> None:
        with conn:
            rows = conn.execute("SELECT id, category_tag, class_tag FROM posts").fetchall()
        for row in rows:
            category = (row["category_tag"] or "").strip()
            class_tag = (row["class_tag"] or "").strip()
            if category and class_tag:
                continue
            tags_map = self._load_tags_for_posts(conn, [row["id"]])
            tags = tags_map.get(row["id"], [])
            resolved_category = category or (tags[0] if tags else DEFAULT_CATEGORY_TAG)
            resolved_class = class_tag or (tags[1] if len(tags) > 1 else DEFAULT_CLASS_TAG)
            with conn:
                self._ensure_category_exists(conn, resolved_category)
                self._ensure_class_exists(conn, resolved_class, source="migration" if class_tag or tags else "builtin")
                conn.execute(
                    "UPDATE posts SET category_tag = ?, class_tag = ? WHERE id = ?",
                    (resolved_category, resolved_class, row["id"]),
                )

    def add_normal_tag(self, tag: str) -> None:
        self.add_category_tag(tag)

    def add_category_tag(self, tag: str) -> None:
        conn = self._conn()
        with conn:
            conn.execute("INSERT OR IGNORE INTO normal_tags (name) VALUES (?)", (tag,))

    def remove_normal_tag(self, tag: str) -> None:
        self.remove_category_tag(tag)

    def remove_category_tag(self, tag: str) -> None:
        name = (tag or "").strip()
        if not name:
            raise ValueError("未指定类别标签")
        conn = self._conn()
        with conn:
            affected_posts = [row["id"] for row in conn.execute("SELECT id FROM posts WHERE category_tag = ?", (name,))]
            self._ensure_category_exists(conn, DEFAULT_CATEGORY_TAG)
            conn.execute("DELETE FROM normal_tags WHERE name = ?", (name,))
            conn.execute("UPDATE posts SET category_tag = ? WHERE category_tag = ?", (DEFAULT_CATEGORY_TAG, name))
            for post_id in affected_posts:
                tag_rows = conn.execute("SELECT tag FROM post_tags WHERE post_id = ?", (post_id,)).fetchall()
                tags = [DEFAULT_CATEGORY_TAG] + [row["tag"] for row in tag_rows if row["tag"] != name]
                self._replace_post_tags(conn, post_id, self._normalize_tags(tags))

    # Class tags ------------------------------------------------------

    def list_class_tags(self, *, with_meta: bool = False, auto_sync: bool = False) -> List[Dict[str, object] | str]:
        if auto_sync and self._class_sync_enabled:
            self._maybe_sync_class_tags()
        conn = self._conn()
        rows = conn.execute(
            "SELECT name, source, external_id FROM class_tags ORDER BY source, name"
        ).fetchall()
        if with_meta:
            return [
                {
                    "name": row["name"],
                    "source": row["source"] if "source" in row.keys() else "manual",
                    "external_id": row["external_id"],
                }
                for row in rows
            ]
        return [row["name"] for row in rows]

    def add_class_tag(self, tag: str, *, source: str = "manual", external_id: str | None = None) -> None:
        name = (tag or "").strip()
        if not name:
            raise ValueError("标签名称不能为空")
=======
    # Private messaging -------------------------------------------------

    def _message_row_to_dict(self, row: sqlite3.Row) -> Dict[str, Any]:
        return {
            "id": row["id"],
            "sender": row["sender"],
            "recipient": row["recipient"],
            "content": row["content"],
            "created_at": row["created_at"],
            "is_read": bool(row["is_read"]),
            "is_system": bool(row["is_system"]),
        }

    def get_message_preference(self, owner: str, other_user: str) -> MessagePreference:
        if owner == other_user:
            return MESSAGE_PREFERENCE_DEFAULT
        conn = self._conn()
        row = conn.execute(
            "SELECT preference FROM message_preferences WHERE owner = ? AND other_user = ?",
            (owner, other_user),
        ).fetchone()
        if not row:
            return MESSAGE_PREFERENCE_DEFAULT
        value = row["preference"]
        if value in MESSAGE_PREFERENCES:
            return cast(MessagePreference, value)
        return MESSAGE_PREFERENCE_DEFAULT

    def set_message_preference(self, owner: str, other_user: str, preference: MessagePreference) -> None:
        if owner == other_user:
            raise ValueError("不能对自己设置私信偏好")
        if preference not in MESSAGE_PREFERENCES:
            raise ValueError("不支持的私信偏好设置")
        if not self.get_user(other_user):
            raise ValueError("未找到目标用户")
        conn = self._conn()
        timestamp = utcnow_str()
        with conn:
            if preference == MESSAGE_PREFERENCE_DEFAULT:
                conn.execute(
                    "DELETE FROM message_preferences WHERE owner = ? AND other_user = ?",
                    (owner, other_user),
                )
            else:
                conn.execute(
                    """
                    INSERT INTO message_preferences (owner, other_user, preference, updated_at)
                    VALUES (?, ?, ?, ?)
                    ON CONFLICT(owner, other_user) DO UPDATE
                        SET preference = excluded.preference, updated_at = excluded.updated_at
                    """,
                    (owner, other_user, preference, timestamp),
                )

    def send_private_message(
        self,
        sender: str,
        recipient: str,
        content: str,
        *,
        is_system: bool = False,
    ) -> Dict[str, Any]:
        prepared = content.strip()
        if not prepared:
            raise ValueError("消息内容不能为空")
        if sender == recipient:
            raise ValueError("不能向自己发送私信")
        if not is_system and not self.get_user(sender):
            raise ValueError("未找到发送者")
        if not self.get_user(recipient):
            raise ValueError("未找到收件人")
        preference = self.get_message_preference(recipient, sender) if not is_system else MESSAGE_PREFERENCE_DEFAULT
        if preference == "block" and not is_system:
            raise PermissionError("对方已设置拉黑，无法发送私信")
        message_id = uuid.uuid4().hex
        timestamp = utcnow_str()
        conn = self._conn()
        with conn:
            conn.execute(
                """
                INSERT INTO private_messages (
                    id, sender, recipient, content, created_at, is_read, is_system
                ) VALUES (?, ?, ?, ?, ?, ?, ?)
                """,
                (
                    message_id,
                    sender,
                    recipient,
                    prepared,
                    timestamp,
                    0,
                    1 if is_system else 0,
                ),
            )
        return {
            "id": message_id,
            "sender": sender,
            "recipient": recipient,
            "content": prepared,
            "created_at": timestamp,
            "is_read": False,
            "is_system": is_system,
        }

    def list_admin_users(self) -> List[Dict[str, Any]]:
        conn = self._conn()
        rows = conn.execute(
            "SELECT username, real_name FROM users WHERE role = 'admin' AND is_banned = 0"
        ).fetchall()
        return [
            {
                "username": row["username"],
                "real_name": row["real_name"],
            }
            for row in rows
        ]

    def send_system_notification(self, content: str) -> None:
        admins = self.list_admin_users()
        if not admins:
            logger.warning("系统通知未发送：当前没有管理员账户")
            return
        for admin in admins:
            username = admin["username"]
            try:
                self.send_private_message(
                    SYSTEM_USERNAME,
                    username,
                    content,
                    is_system=True,
                )
            except Exception:  # pragma: no cover - best effort
                logger.exception("发送系统通知给 %s 失败", username)

    def list_conversations(self, username: str) -> List[Dict[str, Any]]:
        conn = self._conn()
        rows = conn.execute(
            """
            WITH base AS (
                SELECT
                    id,
                    sender,
                    recipient,
                    content,
                    created_at,
                    is_read,
                    is_system,
                    CASE WHEN sender = :username THEN recipient ELSE sender END AS other_user
                FROM private_messages
                WHERE sender = :username OR recipient = :username
            ),
            ranked AS (
                SELECT
                    id,
                    sender,
                    recipient,
                    content,
                    created_at,
                    is_read,
                    is_system,
                    other_user,
                    ROW_NUMBER() OVER (PARTITION BY other_user ORDER BY created_at DESC) AS rn
                FROM base
            ),
            unread_counts AS (
                SELECT
                    other_user,
                    COUNT(*) AS unread_count
                FROM base
                WHERE recipient = :username AND is_read = 0
                GROUP BY other_user
            )
            SELECT
                r.other_user,
                r.id,
                r.sender,
                r.recipient,
                r.content,
                r.created_at,
                r.is_system,
                COALESCE(u.unread_count, 0) AS unread_count,
                COALESCE(pref.preference, :default_pref) AS preference
            FROM ranked AS r
            LEFT JOIN unread_counts AS u ON u.other_user = r.other_user
            LEFT JOIN message_preferences AS pref
                ON pref.owner = :username AND pref.other_user = r.other_user
            WHERE r.rn = 1
            ORDER BY r.created_at DESC
            """,
            {
                "username": username,
                "default_pref": MESSAGE_PREFERENCE_DEFAULT,
            },
        ).fetchall()
        conversations: List[Dict[str, Any]] = []
        for row in rows:
            conversations.append(
                {
                    "user": row["other_user"],
                    "last_message": {
                        "id": row["id"],
                        "sender": row["sender"],
                        "recipient": row["recipient"],
                        "content": row["content"],
                        "created_at": row["created_at"],
                        "is_system": bool(row["is_system"]),
                    },
                    "unread_count": int(row["unread_count"]),
                    "preference": row["preference"],
                }
            )
        return conversations

    def get_conversation_messages(
        self,
        username: str,
        other_user: str,
        limit: Optional[int] = None,
    ) -> List[Dict[str, Any]]:
        params: List[Any] = [username, other_user, other_user, username]
        query = """
            SELECT id, sender, recipient, content, created_at, is_read, is_system
            FROM private_messages
            WHERE (sender = ? AND recipient = ?) OR (sender = ? AND recipient = ?)
            ORDER BY created_at ASC
        """
        if limit is not None:
            query += " LIMIT ?"
            params.append(limit)
        conn = self._conn()
        rows = conn.execute(query, params).fetchall()
        return [self._message_row_to_dict(row) for row in rows]

    def mark_conversation_read(self, username: str, other_user: str) -> None:
>>>>>>> 76204ca6
        conn = self._conn()
        with conn:
            conn.execute(
                """
<<<<<<< HEAD
                INSERT INTO class_tags (name, source, external_id)
                VALUES (?, ?, ?)
                ON CONFLICT(name) DO UPDATE SET source = excluded.source, external_id = excluded.external_id
                """,
                (name, source, external_id),
            )

    def remove_class_tag(self, tag: str) -> None:
        name = (tag or "").strip()
        if not name:
            raise ValueError("未指定班级标签")
        conn = self._conn()
        with conn:
            affected_posts = [row["id"] for row in conn.execute("SELECT id FROM posts WHERE class_tag = ?", (name,))]
            self._ensure_class_exists(conn, DEFAULT_CLASS_TAG)
            conn.execute("DELETE FROM class_tags WHERE name = ?", (name,))
            conn.execute("UPDATE posts SET class_tag = ? WHERE class_tag = ?", (DEFAULT_CLASS_TAG, name))
            for post_id in affected_posts:
                tag_rows = conn.execute("SELECT tag FROM post_tags WHERE post_id = ?", (post_id,)).fetchall()
                tags = [DEFAULT_CLASS_TAG] + [row["tag"] for row in tag_rows if row["tag"] != name]
                self._replace_post_tags(conn, post_id, self._normalize_tags(tags))

    def _maybe_sync_class_tags(self) -> None:
        now = time.time()
        if now - self._last_class_sync < self._class_sync_interval:
            return
        with self._class_sync_lock:
            if now - self._last_class_sync < self._class_sync_interval:
                return
            try:
                self.sync_class_tags_from_oj()
            except OJServiceUnavailable as exc:
                self._logger.debug("skip class tag sync: %s", exc)
            finally:
                self._last_class_sync = time.time()

    def sync_class_tags_from_oj(self) -> Dict[str, int]:
        groups = self._oj_client.fetch_groups()
        conn = self._conn()
        with conn:
            existing_rows = conn.execute(
                "SELECT name, source, external_id FROM class_tags"
            ).fetchall()
        existing_by_ext = {
            row["external_id"]: row for row in existing_rows if row["external_id"]
        }
        existing_by_name = {row["name"]: row for row in existing_rows}
        added = 0
        updated = 0
        removed = 0
        seen_ext: set[str] = set()
        with conn:
            for group in groups:
                gid = str(group.get("id") or "").strip() or None
                name = str(group.get("name") or "").strip()
                if not name:
                    continue
                if name in existing_by_name and existing_by_name[name]["source"] not in {"oj", "builtin"}:
                    # 保留手动创建的同名标签，避免覆盖管理员数据。
                    continue
                if gid and gid in existing_by_ext:
                    current = existing_by_ext[gid]
                    if current["name"] != name:
                        conn.execute("DELETE FROM class_tags WHERE name = ?", (current["name"],))
                        added += 1
                    else:
                        updated += 1
                else:
                    added += 1
                conn.execute(
                    """
                    INSERT OR REPLACE INTO class_tags (name, source, external_id)
                    VALUES (?, 'oj', ?)
                    """,
                    (name, gid),
                )
                if gid:
                    seen_ext.add(gid)
            stale = [
                row["name"]
                for row in existing_rows
                if row["source"] == "oj" and row["external_id"] and row["external_id"] not in seen_ext
            ]
            if stale:
                removed = len(stale)
                conn.executemany("DELETE FROM class_tags WHERE name = ?", [(name,) for name in stale])
        return {"added": added, "updated": updated, "removed": removed}

    # Tag tree ---------------------------------------------------------

    def get_tag_tree(self) -> Dict[str, Any]:
        conn = self._conn()
        rows = conn.execute(
            "SELECT id, tag, parent_id, rowid FROM tag_nodes ORDER BY rowid"
        ).fetchall()
        nodes: Dict[str, Dict[str, Any]] = {}
        children: Dict[str, List[str]] = {}
        for row in rows:
            node_id = row["id"]
            nodes[node_id] = {
                "id": node_id,
                "tag": row["tag"],
                "children": [],
            }
            children.setdefault(node_id, [])
        for row in rows:
            parent_id = row["parent_id"]
            node_id = row["id"]
            if parent_id:
                children.setdefault(parent_id, []).append(node_id)
        for node_id, node in nodes.items():
            node["children"] = children.get(node_id, [])
        return {"nodes": list(nodes.values())}

    def save_tag_tree(self, tree: Dict[str, Any]) -> None:
        conn = self._conn()
        nodes = {node.get("id"): node for node in tree.get("nodes", []) if node.get("id")}
        if "root" not in nodes:
            raise ValueError("树必须包含根节点")
        with conn:
            conn.execute("DELETE FROM tag_nodes")
            self._write_tag_tree(conn, tree)

    def add_tree_node(self, parent_id: str, tag: Optional[str]) -> Dict[str, Any]:
        conn = self._conn()
        node_id = uuid.uuid4().hex
        with conn:
            parent_exists = conn.execute(
                "SELECT 1 FROM tag_nodes WHERE id = ?",
                (parent_id,),
            ).fetchone()
            if not parent_exists:
                raise ValueError("父节点不存在")
            conn.execute(
                "INSERT INTO tag_nodes (id, tag, parent_id) VALUES (?, ?, ?)",
                (node_id, tag, parent_id),
            )
        return {"id": node_id, "tag": tag, "children": []}

    def update_tree_node(self, node_id: str, *, tag: Optional[str] = None) -> None:
        conn = self._conn()
        with conn:
            if node_id == "root":
                conn.execute("UPDATE tag_nodes SET tag = NULL WHERE id = 'root'")
                return
            updated = conn.execute(
                "UPDATE tag_nodes SET tag = ? WHERE id = ?",
                (tag, node_id),
            )
            if updated.rowcount == 0:
                raise ValueError("节点不存在")

    def remove_tree_node(self, node_id: str) -> None:
        if node_id == "root":
            raise ValueError("不能删除根节点")
        conn = self._conn()
        with conn:
            deleted = conn.execute("DELETE FROM tag_nodes WHERE id = ?", (node_id,))
            if deleted.rowcount == 0:
                raise ValueError("节点不存在")

    # Query helpers ----------------------------------------------------

    def posts_with_tags(self, required_tags: Iterable[str]) -> List[Dict[str, Any]]:
        tags = self._normalize_tags(required_tags)
        if not tags:
            return self.list_posts()
        conn = self._conn()
        placeholders = ",".join(["?"] * len(tags))
        rows = conn.execute(
            f"""
            SELECT p.id, p.author, p.title, p.content, p.created_at, p.updated_at, p.category_tag, p.class_tag
            FROM posts AS p
            JOIN post_tags AS pt ON p.id = pt.post_id
            WHERE pt.tag IN ({placeholders})
            GROUP BY p.id
            HAVING COUNT(DISTINCT pt.tag) = ?
            ORDER BY p.created_at DESC
            """,
            (*tags, len(tags)),
        ).fetchall()
        return self._build_posts_from_rows(rows)

    def user_has_post_with_tags(self, username: str, required_tags: Iterable[str]) -> bool:
        tags = self._normalize_tags(required_tags)
        conn = self._conn()
        if not tags:
            result = conn.execute(
                "SELECT 1 FROM posts WHERE author = ? LIMIT 1",
                (username,),
            ).fetchone()
            return result is not None
        placeholders = ",".join(["?"] * len(tags))
        result = conn.execute(
            f"""
            SELECT 1
            FROM posts p
            JOIN post_tags pt ON p.id = pt.post_id
            WHERE p.author = ? AND pt.tag IN ({placeholders})
            GROUP BY p.id
            HAVING COUNT(DISTINCT pt.tag) = ?
            LIMIT 1
            """,
            (username, *tags, len(tags)),
        ).fetchone()
        return result is not None

    # Internal helpers -------------------------------------------------

    def _replace_post_tags(self, conn: sqlite3.Connection, post_id: str, tags: Sequence[str]) -> None:
        conn.execute("DELETE FROM post_tags WHERE post_id = ?", (post_id,))
        if tags:
            conn.executemany(
                "INSERT INTO post_tags (post_id, tag) VALUES (?, ?)",
                [(post_id, tag) for tag in tags],
            )

=======
                UPDATE private_messages
                SET is_read = 1
                WHERE sender = ? AND recipient = ? AND is_read = 0
                """,
                (other_user, username),
            )

    def count_unread_messages(self, username: str, notify_only: bool = True) -> int:
        conn = self._conn()
        row = conn.execute(
            """
            SELECT COUNT(*) AS count
            FROM private_messages AS pm
            LEFT JOIN message_preferences AS pref
                ON pref.owner = ? AND pref.other_user = pm.sender
            WHERE pm.recipient = ?
              AND pm.is_read = 0
              AND (? = 0 OR COALESCE(pref.preference, ?) = 'notify')
            """,
            (
                username,
                username,
                1 if notify_only else 0,
                MESSAGE_PREFERENCE_DEFAULT,
            ),
        ).fetchone()
        return int(row["count"] if row else 0)

    # Normal tags ------------------------------------------------------

    def list_normal_tags(self) -> List[str]:
        conn = self._conn()
        rows = conn.execute("SELECT name FROM normal_tags ORDER BY name").fetchall()
        return [row["name"] for row in rows]

    def list_column_tags(self) -> List[str]:
        conn = self._conn()
        rows = conn.execute(
            "SELECT name FROM normal_tags WHERE is_column = 1 ORDER BY name"
        ).fetchall()
        return [row["name"] for row in rows]

    def list_common_tags(self) -> List[str]:
        conn = self._conn()
        rows = conn.execute(
            "SELECT name FROM normal_tags WHERE is_column = 0 ORDER BY name"
        ).fetchall()
        return [row["name"] for row in rows]

    # Class groups ----------------------------------------------------

    def list_class_groups(self) -> List[Dict[str, Any]]:
        conn = self._conn()
        rows = conn.execute(
            "SELECT tag, display_name, last_synced_at FROM class_groups ORDER BY display_name"
        ).fetchall()
        return [
            {
                "tag": row["tag"],
                "display_name": row["display_name"],
                "last_synced_at": row["last_synced_at"],
            }
            for row in rows
        ]

    def class_memberships(self) -> Dict[str, List[Dict[str, str]]]:
        conn = self._conn()
        rows = conn.execute(
            "SELECT class_tag, username, real_name FROM class_memberships ORDER BY class_tag, username"
        ).fetchall()
        result: Dict[str, List[Dict[str, str]]] = {}
        for row in rows:
            result.setdefault(row["class_tag"], []).append(
                {
                    "username": row["username"],
                    "real_name": row["real_name"] or "",
                }
            )
        return result

    def update_class_groups_from_credentials(self, username: str, password: str) -> None:
        if not self._oj_client:
            return
        now = datetime.now(timezone.utc)
        if not self._try_acquire_class_sync_lock(now):
            return
        try:
            groups = self._oj_client.fetch_groups(username, password)
            if self._sync_class_groups(groups):
                self._set_metadata_value("class_sync_last_run", now.strftime(ISO_FORMAT))
        except OJInvalidCredentials:
            return
        except OJAccountNotFound:
            self.send_system_notification(f"班级同步失败：OJ 账号 {username} 不存在或不可访问。")
            return
        except OJServiceUnavailable as exc:
            self.send_system_notification(f"班级同步失败：无法访问 BNDSOJ（{exc}）。")
            return
        finally:
            self._release_class_sync_lock()

    def _sync_class_groups(self, groups: List[OJGroup]) -> bool:
        if not groups:
            logger.warning("班级同步返回空结果，保留现有数据")
            self.send_system_notification("班级同步失败：未获取到任何小组信息，请检查 BNDSOJ 状态。")
            return False

        timestamp = utcnow_str()
        previous_groups = {group["tag"]: group for group in self.list_class_groups()}
        previous_memberships = self.class_memberships()

        prepared_groups: List[Tuple[str, str, List[OJGroupMember], str]] = []
        class_tags: Set[str] = set()
        memberships_by_user: Dict[str, Set[str]] = {}
        real_name_by_user: Dict[str, str] = {}

        fallback_groups: List[str] = []
        for group in groups:
            tag = (group.tag or "").strip()
            if not tag:
                continue
            display = (group.display_name or "").strip() or tag
            members = list(group.members)
            memberships_complete = getattr(group, "memberships_complete", True)

            if (not members or not memberships_complete) and tag in previous_memberships:
                fallback_members = previous_memberships.get(tag, [])
                if fallback_members:
                    members = [
                        OJGroupMember(
                            username=(record.get("username", "") or ""),
                            real_name=(record.get("real_name", "") or ""),
                        )
                        for record in fallback_members
                        if record.get("username")
                    ]
                    memberships_complete = True
                    logger.info("班级 %s 使用上次同步的成员列表（远端数据不可用）", tag)
                    fallback_groups.append(display)

            if not members and not memberships_complete:
                logger.warning("无法获取班级 %s 成员信息，将保留现有成员列表", tag)
                fallback_members = previous_memberships.get(tag, [])
                if fallback_members:
                    members = [
                        OJGroupMember(
                            username=(record.get("username", "") or ""),
                            real_name=(record.get("real_name", "") or ""),
                        )
                        for record in fallback_members
                        if record.get("username")
                    ]
                    memberships_complete = True
                    fallback_groups.append(display)

            class_tags.add(tag)
            last_synced = timestamp if memberships_complete else previous_groups.get(tag, {}).get("last_synced_at", timestamp)
            prepared_groups.append((tag, display, members, last_synced))

            for member in members:
                username = (member.username or "").strip()
                if not username:
                    continue
                memberships_by_user.setdefault(username, set()).add(tag)
                display_name = (member.real_name or "").strip()
                if display_name and username not in real_name_by_user:
                    real_name_by_user[username] = display_name

        if not class_tags:
            logger.warning("班级同步未解析到有效标签，跳过更新")
            return False

        conn = self._conn()
        with conn:
            existing_class_tags = set(previous_groups.keys())
            if class_tags:
                placeholders = ",".join(["?"] * len(class_tags))
                conn.execute(
                    f"DELETE FROM class_groups WHERE tag NOT IN ({placeholders})",
                    tuple(class_tags),
                )
            else:
                conn.execute("DELETE FROM class_groups")
            conn.execute("DELETE FROM class_memberships")

            for tag, display, members, last_synced in prepared_groups:
                if not tag:
                    continue
                conn.execute(
                    """
                    INSERT OR REPLACE INTO class_groups (tag, display_name, last_synced_at)
                    VALUES (?, ?, ?)
                    """,
                    (tag, display, last_synced),
                )
                member_rows = [
                    (tag, (member.username or "").strip(), (member.real_name or "").strip())
                    for member in members
                    if (member.username or "").strip()
                ]
                if member_rows:
                    conn.executemany(
                        """
                        INSERT OR REPLACE INTO class_memberships (class_tag, username, real_name)
                        VALUES (?, ?, ?)
                        """,
                        member_rows,
                    )

            if class_tags:
                conn.executemany(
                    "INSERT OR IGNORE INTO constant_tags (name) VALUES (?)",
                    [(tag,) for tag in class_tags],
                )
            removed_class_tags = existing_class_tags - class_tags
            if removed_class_tags:
                conn.executemany(
                    "DELETE FROM constant_tags WHERE name = ?",
                    [(tag,) for tag in removed_class_tags],
                )

        all_users = self.list_users()
        existing_usernames = {user["username"] for user in all_users}
        for user in all_users:
            username = user["username"]
            membership_tags = memberships_by_user.get(username, set())
            existing_tags = set(user.get("constant_tags", []))
            non_class_tags = [tag for tag in existing_tags if tag not in class_tags]
            desired_tags = sorted(set(non_class_tags) | membership_tags)
            if sorted(existing_tags) != desired_tags:
                self.update_user_constant_tags(username, desired_tags)
            remote_real_name = real_name_by_user.get(username)
            if remote_real_name and remote_real_name != (user.get("real_name") or ""):
                try:
                    self.update_user_real_name(username, remote_real_name)
                except ValueError:
                    pass

        for username, tags in memberships_by_user.items():
            if username in existing_usernames:
                continue
            try:
                self.create_user(
                    username=username,
                    password=uuid.uuid4().hex,
                    constant_tags=sorted(tags),
                    real_name=real_name_by_user.get(username, ""),
                )
            except ValueError:
                self.update_user_constant_tags(username, sorted(tags))
                display_name = real_name_by_user.get(username)
                if display_name:
                    try:
                        self.update_user_real_name(username, display_name)
                    except ValueError:
                        pass

        if fallback_groups:
            self.send_system_notification(
                "班级同步提醒：以下小组未能从 BNDSOJ 获取最新成员，已沿用上次同步数据："
                + ", ".join(sorted(set(fallback_groups)))
            )

        return True

    def build_class_column_tree(self) -> Dict[str, Any]:
        class_groups = self.list_class_groups()
        column_tags = self.list_column_tags()

        nodes: Dict[str, Dict[str, Any]] = {}
        root_children: List[str] = []
        nodes["root"] = {"id": "root", "tag": None, "children": []}

        for class_group in class_groups:
            class_tag = (class_group.get("tag") or "").strip()
            if not class_tag:
                continue
            class_node_id = _stable_node_id("class", class_tag)
            nodes[class_node_id] = {"id": class_node_id, "tag": class_tag, "children": []}
            root_children.append(class_node_id)
            for column_tag in column_tags:
                column_value = (column_tag or "").strip()
                if not column_value:
                    continue
                column_node_id = _stable_node_id("column", f"{class_tag}::{column_value}")
                nodes[column_node_id] = {
                    "id": column_node_id,
                    "tag": column_value,
                    "children": [],
                }
                nodes[class_node_id]["children"].append(column_node_id)

        nodes["root"]["children"] = root_children
        return {"nodes": list(nodes.values())}

    # Constant tags ---------------------------------------------------


    def list_constant_tags(self) -> List[str]:
        conn = self._conn()
        rows = conn.execute("SELECT name FROM constant_tags ORDER BY name").fetchall()
        return [row["name"] for row in rows]

    def add_constant_tag(self, tag: str) -> bool:
        name = (tag or "").strip()
        if not name:
            raise ValueError("标签名称不能为空")
        conn = self._conn()
        with conn:
            result = conn.execute(
                "INSERT OR IGNORE INTO constant_tags (name) VALUES (?)",
                (name,),
            )
        return result.rowcount > 0

    def remove_constant_tag(self, tag: str) -> None:
        name = (tag or "").strip()
        if not name:
            raise ValueError("未指定标签")
        conn = self._conn()
        with conn:
            rows = conn.execute("SELECT username, constant_tags FROM users").fetchall()
            blocking = conn.execute(
                "SELECT 1 FROM class_groups WHERE tag = ?",
                (name,),
            ).fetchone()
            if blocking:
                raise ValueError("不能删除同步的班级固定标签")
            conn.execute("DELETE FROM constant_tags WHERE name = ?", (name,))
        updates: List[tuple[str, List[str]]] = []
        for row in rows:
            tags = self._deserialize_tags(row["constant_tags"])
            if name not in tags:
                continue
            remaining = [item for item in tags if item != name]
            updates.append((row["username"], remaining))
        for username, remaining in updates:
            self.update_user_constant_tags(username, remaining)

    def add_normal_tag(self, tag: str, *, is_column: bool = False) -> None:
        name = (tag or "").strip()
        if not name:
            raise ValueError("标签名称不能为空")
        conn = self._conn()
        with conn:
            existing = conn.execute(
                "SELECT is_column FROM normal_tags WHERE name = ?",
                (name,),
            ).fetchone()
            if existing:
                if is_column and not existing["is_column"]:
                    conn.execute(
                        "UPDATE normal_tags SET is_column = 1 WHERE name = ?",
                        (name,),
                    )
            else:
                conn.execute(
                    "INSERT INTO normal_tags (name, is_column) VALUES (?, ?)",
                    (name, 1 if is_column else 0),
                )

    def add_column_tag(self, tag: str) -> None:
        self.add_normal_tag(tag, is_column=True)

    def remove_column_tag(self, tag: str) -> None:
        self.remove_normal_tag(tag)

    def remove_normal_tag(self, tag: str) -> None:
        conn = self._conn()
        with conn:
            conn.execute("DELETE FROM normal_tags WHERE name = ?", (tag,))

    # Tag tree ---------------------------------------------------------

    def get_tag_tree(self) -> Dict[str, Any]:
        conn = self._conn()
        rows = conn.execute(
            "SELECT id, tag, parent_id, rowid FROM tag_nodes ORDER BY rowid"
        ).fetchall()
        nodes: Dict[str, Dict[str, Any]] = {}
        children: Dict[str, List[str]] = {}
        for row in rows:
            node_id = row["id"]
            nodes[node_id] = {
                "id": node_id,
                "tag": row["tag"],
                "children": [],
            }
            children.setdefault(node_id, [])
        for row in rows:
            parent_id = row["parent_id"]
            node_id = row["id"]
            if parent_id:
                children.setdefault(parent_id, []).append(node_id)
        for node_id, node in nodes.items():
            node["children"] = children.get(node_id, [])
        return {"nodes": list(nodes.values())}

    def save_tag_tree(self, tree: Dict[str, Any]) -> None:
        conn = self._conn()
        nodes = {node.get("id"): node for node in tree.get("nodes", []) if node.get("id")}
        if "root" not in nodes:
            raise ValueError("树必须包含根节点")
        with conn:
            conn.execute("DELETE FROM tag_nodes")
            self._write_tag_tree(conn, tree)

    def add_tree_node(self, parent_id: str, tag: Optional[str]) -> Dict[str, Any]:
        conn = self._conn()
        node_id = uuid.uuid4().hex
        with conn:
            parent_exists = conn.execute(
                "SELECT 1 FROM tag_nodes WHERE id = ?",
                (parent_id,),
            ).fetchone()
            if not parent_exists:
                raise ValueError("父节点不存在")
            conn.execute(
                "INSERT INTO tag_nodes (id, tag, parent_id) VALUES (?, ?, ?)",
                (node_id, tag, parent_id),
            )
        return {"id": node_id, "tag": tag, "children": []}

    def update_tree_node(self, node_id: str, *, tag: Optional[str] = None) -> None:
        conn = self._conn()
        with conn:
            if node_id == "root":
                conn.execute("UPDATE tag_nodes SET tag = NULL WHERE id = 'root'")
                return
            updated = conn.execute(
                "UPDATE tag_nodes SET tag = ? WHERE id = ?",
                (tag, node_id),
            )
            if updated.rowcount == 0:
                raise ValueError("节点不存在")

    def remove_tree_node(self, node_id: str) -> None:
        if node_id == "root":
            raise ValueError("不能删除根节点")
        conn = self._conn()
        with conn:
            deleted = conn.execute("DELETE FROM tag_nodes WHERE id = ?", (node_id,))
            if deleted.rowcount == 0:
                raise ValueError("节点不存在")

    # Query helpers ----------------------------------------------------

    def posts_with_tags(self, required_tags: Iterable[str]) -> List[Dict[str, Any]]:
        tags = self._normalize_tags(required_tags)
        if not tags:
            return self.list_posts()
        conn = self._conn()
        placeholders = ",".join(["?"] * len(tags))
        rows = conn.execute(
            f"""
            SELECT p.id, p.author, p.title, p.content, p.created_at, p.updated_at
            FROM posts AS p
            JOIN post_tags AS pt ON p.id = pt.post_id
            WHERE pt.tag IN ({placeholders})
            GROUP BY p.id
            HAVING COUNT(DISTINCT pt.tag) = ?
            ORDER BY p.created_at DESC
            """,
            (*tags, len(tags)),
        ).fetchall()
        return self._build_posts_from_rows(rows)

    def user_has_post_with_tags(self, username: str, required_tags: Iterable[str]) -> bool:
        tags = self._normalize_tags(required_tags)
        conn = self._conn()
        if not tags:
            result = conn.execute(
                "SELECT 1 FROM posts WHERE author = ? LIMIT 1",
                (username,),
            ).fetchone()
            return result is not None
        placeholders = ",".join(["?"] * len(tags))
        result = conn.execute(
            f"""
            SELECT 1
            FROM posts p
            JOIN post_tags pt ON p.id = pt.post_id
            WHERE p.author = ? AND pt.tag IN ({placeholders})
            GROUP BY p.id
            HAVING COUNT(DISTINCT pt.tag) = ?
            LIMIT 1
            """,
            (username, *tags, len(tags)),
        ).fetchone()
        return result is not None

    # Internal helpers -------------------------------------------------

    def _replace_post_tags(self, conn: sqlite3.Connection, post_id: str, tags: Sequence[str]) -> None:
        conn.execute("DELETE FROM post_tags WHERE post_id = ?", (post_id,))
        if tags:
            conn.executemany(
                "INSERT INTO post_tags (post_id, tag) VALUES (?, ?)",
                [(post_id, tag) for tag in tags],
            )

>>>>>>> 76204ca6
    def _build_posts_from_rows(self, rows: Sequence[sqlite3.Row]) -> List[Dict[str, Any]]:
        if not rows:
            return []
        conn = self._conn()
        post_ids = [row["id"] for row in rows]
        tags_map = self._load_tags_for_posts(conn, post_ids)
        comments_map = self._load_comments_for_posts(conn, post_ids)
        favorite_counts = self._load_favorite_counts(conn, post_ids)
        posts: List[Dict[str, Any]] = []
        for row in rows:
            post_id = row["id"]
            posts.append(
                {
                    "id": post_id,
                    "author": row["author"],
                    "title": row["title"],
                    "content": row["content"],
                    "category_tag": row["category_tag"] or DEFAULT_CATEGORY_TAG,
                    "class_tag": row["class_tag"] or DEFAULT_CLASS_TAG,
                    "tags": tags_map.get(post_id, []),
                    "created_at": row["created_at"],
                    "updated_at": row["updated_at"],
                    "comments": comments_map.get(post_id, []),
                    "favorite_count": favorite_counts.get(post_id, 0),
                }
            )
        return posts

    def _load_tags_for_posts(self, conn: sqlite3.Connection, post_ids: Sequence[str]) -> Dict[str, List[str]]:
        if not post_ids:
            return {}
        placeholders = ",".join(["?"] * len(post_ids))
        rows = conn.execute(
            f"SELECT post_id, tag FROM post_tags WHERE post_id IN ({placeholders})",
            post_ids,
        ).fetchall()
        result: Dict[str, List[str]] = {post_id: [] for post_id in post_ids}
        for row in rows:
            result.setdefault(row["post_id"], []).append(row["tag"])
        for tags in result.values():
            tags.sort()
        return result

    def _load_comments_for_posts(self, conn: sqlite3.Connection, post_ids: Sequence[str]) -> Dict[str, List[Dict[str, Any]]]:
        if not post_ids:
            return {}
        placeholders = ",".join(["?"] * len(post_ids))
        rows = conn.execute(
            f"""
            SELECT id, post_id, author, content, created_at
            FROM comments
            WHERE post_id IN ({placeholders})
            ORDER BY created_at
            """,
            post_ids,
        ).fetchall()
        result: Dict[str, List[Dict[str, Any]]] = {post_id: [] for post_id in post_ids}
        for row in rows:
            result.setdefault(row["post_id"], []).append(
                {
                    "id": row["id"],
                    "author": row["author"],
                    "content": row["content"],
                    "created_at": row["created_at"],
                }
            )
        return result

    def _load_favorite_counts(self, conn: sqlite3.Connection, post_ids: Sequence[str]) -> Dict[str, int]:
        if not post_ids:
            return {}
        placeholders = ",".join(["?"] * len(post_ids))
        rows = conn.execute(
            f"""
            SELECT post_id, COUNT(*) AS count
            FROM post_favorites
            WHERE post_id IN ({placeholders})
            GROUP BY post_id
            """,
            post_ids,
        ).fetchall()
        return {row["post_id"]: int(row["count"]) for row in rows}

    @staticmethod
    def _normalize_tags(tags: Optional[Iterable[str]]) -> List[str]:
        if not tags:
            return []
        normalized = {
            tag.strip()
            for tag in tags
            if isinstance(tag, str) and tag.strip()
        }
        return sorted(normalized)

    @staticmethod
    def _deserialize_tags(payload: str) -> List[str]:
        if not payload:
            return []
        try:
            loaded = json.loads(payload)
        except json.JSONDecodeError:
            return []
        if not isinstance(loaded, list):
            return []
        return [str(item) for item in loaded if isinstance(item, str)]<|MERGE_RESOLUTION|>--- conflicted
+++ resolved
@@ -1,24 +1,3 @@
-<<<<<<< HEAD
-from __future__ import annotations
-
-import json
-import logging
-import os
-import sqlite3
-import time
-import uuid
-from dataclasses import dataclass, field
-from datetime import datetime, timezone
-from pathlib import Path
-from threading import RLock, local
-from typing import Any, Dict, Iterable, List, Optional, Sequence, Set
-
-from flask_login import UserMixin
-from werkzeug.security import check_password_hash, generate_password_hash
-
-from .oj_client import (
-    OJAccountNotFound,
-=======
 from __future__ import annotations
 
 import json
@@ -38,30 +17,39 @@
     OJAccountNotFound,
     OJGroup,
     OJGroupMember,
->>>>>>> 76204ca6
     OJInvalidCredentials,
     OJServiceUnavailable,
     OJUserInfo,
     OnlineJudgeClient,
 )
-<<<<<<< HEAD
 
 
 ISO_FORMAT = "%Y-%m-%dT%H:%M:%S.%fZ"
 DEFAULT_CATEGORY_TAG = "未分类"
 DEFAULT_CLASS_TAG = "未分班"
-=======
-
-
-ISO_FORMAT = "%Y-%m-%dT%H:%M:%S.%fZ"
->>>>>>> 76204ca6
 
 
 def utcnow_str() -> str:
     return datetime.now(timezone.utc).strftime(ISO_FORMAT)
 
 
-<<<<<<< HEAD
+def _stable_node_id(prefix: str, value: str) -> str:
+    seed = f"{prefix}:{value}"
+    return f"{prefix}-{uuid.uuid5(uuid.NAMESPACE_DNS, seed).hex[:12]}"
+
+
+MessagePreference = Literal["notify", "silent", "block"]
+MESSAGE_PREFERENCE_DEFAULT: MessagePreference = "notify"
+MESSAGE_PREFERENCES: Set[MessagePreference] = {"notify", "silent", "block"}
+
+
+logger = logging.getLogger(__name__)
+
+CLASS_SYNC_INTERVAL = timedelta(minutes=5)
+CLASS_SYNC_LOCK_STALE = timedelta(minutes=10)
+SYSTEM_USERNAME = "SYSTEM"
+
+
 class SQLiteConnectionManager:
     def __init__(self, db_path: Path):
         self.db_path = Path(db_path)
@@ -93,56 +81,6 @@
             self._local.connection = None
 
 
-=======
-def _stable_node_id(prefix: str, value: str) -> str:
-    seed = f"{prefix}:{value}"
-    return f"{prefix}-{uuid.uuid5(uuid.NAMESPACE_DNS, seed).hex[:12]}"
-
-
-MessagePreference = Literal["notify", "silent", "block"]
-MESSAGE_PREFERENCE_DEFAULT: MessagePreference = "notify"
-MESSAGE_PREFERENCES: Set[MessagePreference] = {"notify", "silent", "block"}
-
-
-logger = logging.getLogger(__name__)
-
-CLASS_SYNC_INTERVAL = timedelta(minutes=5)
-CLASS_SYNC_LOCK_STALE = timedelta(minutes=10)
-SYSTEM_USERNAME = "SYSTEM"
-
-
-class SQLiteConnectionManager:
-    def __init__(self, db_path: Path):
-        self.db_path = Path(db_path)
-        self.db_path.parent.mkdir(parents=True, exist_ok=True)
-        self._local = local()
-
-    def get_connection(self) -> sqlite3.Connection:
-        conn = getattr(self._local, "connection", None)
-        if conn is None:
-            conn = sqlite3.connect(
-                self.db_path,
-                detect_types=sqlite3.PARSE_DECLTYPES,
-                check_same_thread=False,
-            )
-            conn.row_factory = sqlite3.Row
-            conn.execute("PRAGMA foreign_keys = ON")
-            conn.execute("PRAGMA journal_mode=WAL")
-            conn.execute("PRAGMA synchronous=NORMAL")
-            conn.execute("PRAGMA temp_store=MEMORY")
-            conn.execute("PRAGMA cache_size=-8000")
-            conn.execute("PRAGMA busy_timeout=5000")
-            self._local.connection = conn
-        return conn
-
-    def close_connection(self) -> None:
-        conn = getattr(self._local, "connection", None)
-        if conn is not None:
-            conn.close()
-            self._local.connection = None
-
-
->>>>>>> 76204ca6
 @dataclass
 class User(UserMixin):
     username: str
@@ -171,32 +109,81 @@
             "real_name": self.real_name,
             "is_banned": self.is_banned,
         }
-<<<<<<< HEAD
-
-
-=======
-
-
->>>>>>> 76204ca6
+
+
 class DataStore:
     def __init__(self, base_path: Path):
         self.base_path = base_path
         self.base_path.mkdir(parents=True, exist_ok=True)
         self.db_path = self.base_path / "forum.sqlite3"
-<<<<<<< HEAD
         self._connection_manager = SQLiteConnectionManager(self.db_path)
         self._setup_lock = RLock()
         self._setup_complete = False
-        self._logger = logging.getLogger(__name__)
-        self._class_sync_lock = RLock()
-        self._last_class_sync = 0.0
-        self._class_sync_interval = float(os.getenv("OJ_GROUP_SYNC_INTERVAL", 6 * 3600))
-        self._class_sync_enabled = os.getenv("OJ_SYNC_GROUPS", "true").lower() not in {"0", "false", "no", "off"}
         self._setup_database()
         self._oj_client = OnlineJudgeClient()
 
+    def _get_metadata_value(self, key: str) -> Optional[str]:
+        conn = self._conn()
+        row = conn.execute("SELECT value FROM metadata WHERE key = ?", (key,)).fetchone()
+        return row["value"] if row else None
+
+    def _set_metadata_value(self, key: str, value: str) -> None:
+        conn = self._conn()
+        with conn:
+            conn.execute(
+                "INSERT INTO metadata (key, value) VALUES (?, ?) ON CONFLICT(key) DO UPDATE SET value = excluded.value",
+                (key, value),
+            )
+
+    @staticmethod
+    def _parse_timestamp(value: Optional[str]) -> Optional[datetime]:
+        if not value:
+            return None
+        try:
+            return datetime.strptime(value, ISO_FORMAT)
+        except ValueError:
+            return None
+
+    def _try_acquire_class_sync_lock(self, now: datetime) -> bool:
+        conn = self._conn()
+        lock_key = "class_sync_lock"
+        last_run_key = "class_sync_last_run"
+        with conn:
+            last_run_row = conn.execute(
+                "SELECT value FROM metadata WHERE key = ?",
+                (last_run_key,),
+            ).fetchone()
+            last_run = self._parse_timestamp(last_run_row["value"] if last_run_row else None)
+            if last_run and now - last_run < CLASS_SYNC_INTERVAL:
+                logger.debug("跳过班级同步：上次同步距今不足 %s", CLASS_SYNC_INTERVAL)
+                return False
+
+            lock_row = conn.execute(
+                "SELECT value FROM metadata WHERE key = ?",
+                (lock_key,),
+            ).fetchone()
+            lock_timestamp = self._parse_timestamp(lock_row["value"] if lock_row else None)
+            if lock_timestamp and now - lock_timestamp < CLASS_SYNC_LOCK_STALE:
+                logger.debug("跳过班级同步：已有进行中的同步任务（%s 前启动）", lock_timestamp)
+                return False
+
+            conn.execute(
+                "INSERT INTO metadata (key, value) VALUES (?, ?) ON CONFLICT(key) DO UPDATE SET value = excluded.value",
+                (lock_key, now.strftime(ISO_FORMAT)),
+            )
+            return True
+
+    def _release_class_sync_lock(self) -> None:
+        conn = self._conn()
+        with conn:
+            conn.execute("DELETE FROM metadata WHERE key = ?", ("class_sync_lock",))
+
     def _conn(self) -> sqlite3.Connection:
         return self._connection_manager.get_connection()
+
+    @staticmethod
+    def _escape_like(term: str) -> str:
+        return term.replace("\\", "\\\\").replace("%", "\\%").replace("_", "\\_")
 
     def _setup_database(self) -> None:
         if self._setup_complete:
@@ -212,6 +199,7 @@
             self._migrate_post_tag_columns(conn)
             self._ensure_root_node(conn)
             self._bootstrap_admin(conn)
+            self._ensure_system_user(conn)
             self._setup_complete = True
 
     @staticmethod
@@ -224,102 +212,6 @@
                     value TEXT NOT NULL
                 );
 
-=======
-        self._connection_manager = SQLiteConnectionManager(self.db_path)
-        self._setup_lock = RLock()
-        self._setup_complete = False
-        self._setup_database()
-        self._oj_client = OnlineJudgeClient()
-
-    def _get_metadata_value(self, key: str) -> Optional[str]:
-        conn = self._conn()
-        row = conn.execute("SELECT value FROM metadata WHERE key = ?", (key,)).fetchone()
-        return row["value"] if row else None
-
-    def _set_metadata_value(self, key: str, value: str) -> None:
-        conn = self._conn()
-        with conn:
-            conn.execute(
-                "INSERT INTO metadata (key, value) VALUES (?, ?) ON CONFLICT(key) DO UPDATE SET value = excluded.value",
-                (key, value),
-            )
-
-    @staticmethod
-    def _parse_timestamp(value: Optional[str]) -> Optional[datetime]:
-        if not value:
-            return None
-        try:
-            return datetime.strptime(value, ISO_FORMAT)
-        except ValueError:
-            return None
-
-    def _try_acquire_class_sync_lock(self, now: datetime) -> bool:
-        conn = self._conn()
-        lock_key = "class_sync_lock"
-        last_run_key = "class_sync_last_run"
-        with conn:
-            last_run_row = conn.execute(
-                "SELECT value FROM metadata WHERE key = ?",
-                (last_run_key,),
-            ).fetchone()
-            last_run = self._parse_timestamp(last_run_row["value"] if last_run_row else None)
-            if last_run and now - last_run < CLASS_SYNC_INTERVAL:
-                logger.debug("跳过班级同步：上次同步距今不足 %s", CLASS_SYNC_INTERVAL)
-                return False
-
-            lock_row = conn.execute(
-                "SELECT value FROM metadata WHERE key = ?",
-                (lock_key,),
-            ).fetchone()
-            lock_timestamp = self._parse_timestamp(lock_row["value"] if lock_row else None)
-            if lock_timestamp and now - lock_timestamp < CLASS_SYNC_LOCK_STALE:
-                logger.debug("跳过班级同步：已有进行中的同步任务（%s 前启动）", lock_timestamp)
-                return False
-
-            conn.execute(
-                "INSERT INTO metadata (key, value) VALUES (?, ?) ON CONFLICT(key) DO UPDATE SET value = excluded.value",
-                (lock_key, now.strftime(ISO_FORMAT)),
-            )
-            return True
-
-    def _release_class_sync_lock(self) -> None:
-        conn = self._conn()
-        with conn:
-            conn.execute("DELETE FROM metadata WHERE key = ?", ("class_sync_lock",))
-
-    def _conn(self) -> sqlite3.Connection:
-        return self._connection_manager.get_connection()
-
-    @staticmethod
-    def _escape_like(term: str) -> str:
-        return term.replace("\\", "\\\\").replace("%", "\\%").replace("_", "\\_")
-
-    def _setup_database(self) -> None:
-        if self._setup_complete:
-            return
-        with self._setup_lock:
-            if self._setup_complete:
-                return
-            conn = self._conn()
-            self._ensure_schema(conn)
-            self._maybe_migrate_legacy(conn)
-            self._sync_constant_tag_catalog(conn)
-            self._ensure_root_node(conn)
-            self._bootstrap_admin(conn)
-            self._ensure_system_user(conn)
-            self._setup_complete = True
-
-    @staticmethod
-    def _ensure_schema(conn: sqlite3.Connection) -> None:
-        with conn:
-            conn.executescript(
-                """
-                CREATE TABLE IF NOT EXISTS metadata (
-                    key TEXT PRIMARY KEY,
-                    value TEXT NOT NULL
-                );
-
->>>>>>> 76204ca6
                 CREATE TABLE IF NOT EXISTS users (
                     username TEXT PRIMARY KEY,
                     password_hash TEXT NOT NULL,
@@ -328,7 +220,6 @@
                     real_name TEXT NOT NULL,
                     is_banned INTEGER NOT NULL DEFAULT 0
                 );
-<<<<<<< HEAD
 
                 CREATE TABLE IF NOT EXISTS posts (
                     id TEXT PRIMARY KEY,
@@ -356,31 +247,6 @@
 
                 CREATE INDEX IF NOT EXISTS idx_post_tags_tag ON post_tags(tag);
 
-=======
-
-                CREATE TABLE IF NOT EXISTS posts (
-                    id TEXT PRIMARY KEY,
-                    author TEXT NOT NULL,
-                    title TEXT NOT NULL,
-                    content TEXT NOT NULL,
-                    created_at TEXT NOT NULL,
-                    updated_at TEXT NOT NULL,
-                    FOREIGN KEY(author) REFERENCES users(username) ON DELETE CASCADE
-                );
-
-                CREATE INDEX IF NOT EXISTS idx_posts_author ON posts(author);
-                CREATE INDEX IF NOT EXISTS idx_posts_created_at ON posts(created_at);
-
-                CREATE TABLE IF NOT EXISTS post_tags (
-                    post_id TEXT NOT NULL,
-                    tag TEXT NOT NULL,
-                    PRIMARY KEY (post_id, tag),
-                    FOREIGN KEY(post_id) REFERENCES posts(id) ON DELETE CASCADE
-                );
-
-                CREATE INDEX IF NOT EXISTS idx_post_tags_tag ON post_tags(tag);
-
->>>>>>> 76204ca6
                 CREATE TABLE IF NOT EXISTS comments (
                     id TEXT PRIMARY KEY,
                     post_id TEXT NOT NULL,
@@ -398,15 +264,6 @@
                     is_column INTEGER NOT NULL DEFAULT 0
                 );
 
-                CREATE TABLE IF NOT EXISTS class_tags (
-                    name TEXT PRIMARY KEY,
-                    source TEXT NOT NULL DEFAULT 'manual',
-                    external_id TEXT
-                );
-
-                CREATE INDEX IF NOT EXISTS idx_class_tags_source ON class_tags(source);
-                CREATE UNIQUE INDEX IF NOT EXISTS idx_class_tags_external ON class_tags(external_id) WHERE external_id IS NOT NULL;
-
                 CREATE TABLE IF NOT EXISTS post_favorites (
                     post_id TEXT NOT NULL,
                     username TEXT NOT NULL,
@@ -423,8 +280,15 @@
                     name TEXT PRIMARY KEY
                 );
 
-<<<<<<< HEAD
-=======
+                CREATE TABLE IF NOT EXISTS class_tags (
+                    name TEXT PRIMARY KEY,
+                    source TEXT NOT NULL DEFAULT 'manual',
+                    external_id TEXT
+                );
+
+                CREATE INDEX IF NOT EXISTS idx_class_tags_source ON class_tags(source);
+                CREATE UNIQUE INDEX IF NOT EXISTS idx_class_tags_external ON class_tags(external_id) WHERE external_id IS NOT NULL;
+
                 CREATE TABLE IF NOT EXISTS class_groups (
                     tag TEXT PRIMARY KEY,
                     display_name TEXT NOT NULL,
@@ -441,7 +305,6 @@
 
                 CREATE INDEX IF NOT EXISTS idx_class_memberships_user ON class_memberships(username);
 
->>>>>>> 76204ca6
                 CREATE TABLE IF NOT EXISTS tag_nodes (
                     id TEXT PRIMARY KEY,
                     tag TEXT,
@@ -485,7 +348,13 @@
             }
             if "is_banned" not in columns:
                 conn.execute("ALTER TABLE users ADD COLUMN is_banned INTEGER NOT NULL DEFAULT 0")
-<<<<<<< HEAD
+
+            normal_tag_columns = {
+                row["name"]
+                for row in conn.execute("PRAGMA table_info(normal_tags)")
+            }
+            if "is_column" not in normal_tag_columns:
+                conn.execute("ALTER TABLE normal_tags ADD COLUMN is_column INTEGER NOT NULL DEFAULT 0")
             post_columns = {
                 row["name"]
                 for row in conn.execute("PRAGMA table_info(posts)")
@@ -752,273 +621,6 @@
             )
         return sanitized
 
-=======
-
-            normal_tag_columns = {
-                row["name"]
-                for row in conn.execute("PRAGMA table_info(normal_tags)")
-            }
-            if "is_column" not in normal_tag_columns:
-                conn.execute("ALTER TABLE normal_tags ADD COLUMN is_column INTEGER NOT NULL DEFAULT 0")
-
-    def _ensure_root_node(self, conn: sqlite3.Connection) -> None:
-        with conn:
-            conn.execute(
-                "INSERT OR IGNORE INTO tag_nodes (id, tag, parent_id) VALUES ('root', NULL, NULL)"
-            )
-            conn.execute(
-                "UPDATE tag_nodes SET tag = NULL, parent_id = NULL WHERE id = 'root'"
-            )
-
-    def _maybe_migrate_legacy(self, conn: sqlite3.Connection) -> None:
-        sentinel = self.base_path / ".sqlite_migrated"
-        if sentinel.exists():
-            return
-        legacy_sources = [
-            self.base_path / "users.json",
-            self.base_path / "tags.json",
-            self.base_path / "tag_tree.json",
-            self.base_path / "posts.json",
-            self.base_path / "posts",
-        ]
-        if not any(path.exists() for path in legacy_sources):
-            return
-        has_users = conn.execute("SELECT COUNT(*) FROM users").fetchone()[0]
-        has_posts = conn.execute("SELECT COUNT(*) FROM posts").fetchone()[0]
-        if has_users or has_posts:
-            return
-        legacy = self._load_legacy_payload()
-        if not any(legacy.values()):
-            return
-        with conn:
-            for user in legacy.get("users", []):
-                conn.execute(
-                    "INSERT OR IGNORE INTO users (username, password_hash, role, constant_tags, real_name) VALUES (?, ?, ?, ?, ?)",
-                    (
-                        user.get("username"),
-                        user.get("password_hash"),
-                        user.get("role", "user"),
-                        json.dumps(sorted(set(user.get("constant_tags", []))), ensure_ascii=False),
-                        user.get("real_name", ""),
-                    ),
-                )
-            for tag in legacy.get("normal_tags", []):
-                conn.execute(
-                    "INSERT OR IGNORE INTO normal_tags (name) VALUES (?)",
-                    (tag,),
-                )
-            tree = legacy.get("tag_tree")
-            if tree:
-                conn.execute("DELETE FROM tag_nodes")
-                self._write_tag_tree(conn, tree)
-            for post in legacy.get("posts", []):
-                conn.execute(
-                    "INSERT OR IGNORE INTO posts (id, author, title, content, created_at, updated_at) VALUES (?, ?, ?, ?, ?, ?)",
-                    (
-                        post["id"],
-                        post.get("author", ""),
-                        post.get("title", ""),
-                        post.get("content", ""),
-                        post.get("created_at", utcnow_str()),
-                        post.get("updated_at", post.get("created_at", utcnow_str())),
-                    ),
-                )
-                tags = post.get("tags", [])
-                for tag in tags:
-                    conn.execute(
-                        "INSERT OR IGNORE INTO post_tags (post_id, tag) VALUES (?, ?)",
-                        (post["id"], tag),
-                    )
-                for comment in post.get("comments", []):
-                    conn.execute(
-                        "INSERT OR IGNORE INTO comments (id, post_id, author, content, created_at) VALUES (?, ?, ?, ?, ?)",
-                        (
-                            comment["id"],
-                            post["id"],
-                            comment.get("author", ""),
-                            comment.get("content", ""),
-                            comment.get("created_at", utcnow_str()),
-                        ),
-                    )
-        try:
-            sentinel.touch(exist_ok=True)
-        except OSError:
-            pass
-
-    def _sync_constant_tag_catalog(self, conn: sqlite3.Connection) -> None:
-        with conn:
-            existing = {
-                row["name"]
-                for row in conn.execute("SELECT name FROM constant_tags")
-            }
-            rows = conn.execute("SELECT constant_tags FROM users").fetchall()
-        discovered: Set[str] = set()
-        for row in rows:
-            for tag in self._deserialize_tags(row["constant_tags"]):
-                stripped = tag.strip()
-                if stripped:
-                    discovered.add(stripped)
-        missing = [tag for tag in discovered if tag not in existing]
-        if not missing:
-            return
-        with conn:
-            conn.executemany(
-                "INSERT OR IGNORE INTO constant_tags (name) VALUES (?)",
-                [(tag,) for tag in missing],
-            )
-
-    def _write_tag_tree(self, conn: sqlite3.Connection, tree: Dict[str, Any]) -> None:
-        nodes = {node.get("id"): node for node in tree.get("nodes", []) if node.get("id")}
-        if "root" not in nodes:
-            nodes["root"] = {"id": "root", "tag": None, "children": []}
-        parents: Dict[str, Optional[str]] = {"root": None}
-        for node in nodes.values():
-            for child_id in node.get("children", []):
-                parents[child_id] = node.get("id")
-        visited = set()
-
-        def insert_node(node_id: str) -> None:
-            if node_id in visited:
-                return
-            parent_id = parents.get(node_id)
-            if parent_id and parent_id not in visited:
-                insert_node(parent_id)
-            node = nodes.get(node_id, {"id": node_id, "tag": None, "children": []})
-            conn.execute(
-                "INSERT OR REPLACE INTO tag_nodes (id, tag, parent_id) VALUES (?, ?, ?)",
-                (node_id, node.get("tag"), parent_id),
-            )
-            visited.add(node_id)
-            for child_id in node.get("children", []):
-                insert_node(child_id)
-
-        insert_node("root")
-
-    def _load_legacy_payload(self) -> Dict[str, Any]:
-        return {
-            "users": self._load_legacy_users(),
-            "normal_tags": self._load_legacy_normal_tags(),
-            "tag_tree": self._load_legacy_tag_tree(),
-            "posts": self._load_legacy_posts(),
-        }
-
-    def _load_legacy_users(self) -> List[Dict[str, Any]]:
-        users_path = self.base_path / "users.json"
-        if not users_path.exists():
-            return []
-        try:
-            raw = json.loads(users_path.read_text(encoding="utf-8"))
-        except (OSError, json.JSONDecodeError):
-            return []
-        result: List[Dict[str, Any]] = []
-        for item in raw if isinstance(raw, list) else []:
-            if not isinstance(item, dict) or "username" not in item or "password_hash" not in item:
-                continue
-            item.setdefault("role", "user")
-            item.setdefault("constant_tags", [])
-            item.setdefault("real_name", "")
-            result.append(item)
-        return result
-
-    def _load_legacy_normal_tags(self) -> List[str]:
-        tags_path = self.base_path / "tags.json"
-        if not tags_path.exists():
-            return []
-        try:
-            payload = json.loads(tags_path.read_text(encoding="utf-8"))
-        except (OSError, json.JSONDecodeError):
-            return []
-        normal_tags = payload.get("normal_tags") if isinstance(payload, dict) else []
-        if not isinstance(normal_tags, list):
-            return []
-        return sorted({str(tag) for tag in normal_tags if isinstance(tag, str) and tag})
-
-    def _load_legacy_tag_tree(self) -> Dict[str, Any]:
-        tree_path = self.base_path / "tag_tree.json"
-        if not tree_path.exists():
-            return {}
-        try:
-            payload = json.loads(tree_path.read_text(encoding="utf-8"))
-        except (OSError, json.JSONDecodeError):
-            return {}
-        nodes = payload.get("nodes") if isinstance(payload, dict) else []
-        if not isinstance(nodes, list):
-            return {}
-        sanitized: List[Dict[str, Any]] = []
-        for node in nodes:
-            if not isinstance(node, dict) or "id" not in node:
-                continue
-            sanitized.append(
-                {
-                    "id": node["id"],
-                    "tag": node.get("tag"),
-                    "children": [child for child in node.get("children", []) if isinstance(child, str)],
-                }
-            )
-        return {"nodes": sanitized}
-
-    def _load_legacy_posts(self) -> List[Dict[str, Any]]:
-        posts: Dict[str, Dict[str, Any]] = {}
-        legacy_file = self.base_path / "posts.json"
-        if legacy_file.exists():
-            try:
-                raw_posts = json.loads(legacy_file.read_text(encoding="utf-8"))
-            except (OSError, json.JSONDecodeError):
-                raw_posts = []
-            for post in raw_posts if isinstance(raw_posts, list) else []:
-                if isinstance(post, dict) and post.get("id"):
-                    posts[post["id"]] = post
-        posts_dir = self.base_path / "posts"
-        if posts_dir.exists():
-            for path in posts_dir.glob("*.json"):
-                try:
-                    data = json.loads(path.read_text(encoding="utf-8"))
-                except (OSError, json.JSONDecodeError):
-                    continue
-                if isinstance(data, dict) and data.get("id"):
-                    posts[data["id"]] = data
-        sanitized: List[Dict[str, Any]] = []
-        for post in posts.values():
-            post_id = post.get("id")
-            if not isinstance(post_id, str):
-                continue
-            title = str(post.get("title", ""))
-            content = str(post.get("content", ""))
-            author = str(post.get("author", ""))
-            tags = sorted({tag for tag in post.get("tags", []) if isinstance(tag, str) and tag})
-            created_at = post.get("created_at") or utcnow_str()
-            updated_at = post.get("updated_at") or created_at
-            comments_raw = post.get("comments")
-            if not isinstance(comments_raw, list):
-                comments_raw = []
-            comments: List[Dict[str, Any]] = []
-            for comment in comments_raw:
-                if not isinstance(comment, dict):
-                    continue
-                comment_id = comment.get("id") or uuid.uuid4().hex
-                comments.append(
-                    {
-                        "id": comment_id,
-                        "author": str(comment.get("author", "")),
-                        "content": str(comment.get("content", "")),
-                        "created_at": comment.get("created_at") or utcnow_str(),
-                    }
-                )
-            sanitized.append(
-                {
-                    "id": post_id,
-                    "author": author,
-                    "title": title,
-                    "content": content,
-                    "tags": tags,
-                    "created_at": created_at,
-                    "updated_at": updated_at,
-                    "comments": comments,
-                }
-            )
-        return sanitized
-
->>>>>>> 76204ca6
     def _bootstrap_admin(self, conn: sqlite3.Connection) -> None:
         with conn:
             count = conn.execute("SELECT COUNT(*) FROM users").fetchone()[0]
@@ -1029,10 +631,6 @@
                     ("admin", password_hash, "admin", json.dumps([], ensure_ascii=False), ""),
                 )
 
-<<<<<<< HEAD
-    # Public API methods --------------------------------------------------
-
-=======
     def _ensure_system_user(self, conn: sqlite3.Connection) -> None:
         with conn:
             row = conn.execute(
@@ -1056,7 +654,6 @@
 
     # Public API methods --------------------------------------------------
 
->>>>>>> 76204ca6
     def list_users(self) -> List[Dict[str, Any]]:
         conn = self._conn()
         rows = conn.execute(
@@ -1250,7 +847,6 @@
         with conn:
             updated = conn.execute(
                 "UPDATE users SET real_name = ? WHERE username = ?",
-<<<<<<< HEAD
                 (real_name.strip(), username),
             )
             if updated.rowcount == 0:
@@ -1258,15 +854,6 @@
 
     def verify_user(self, username: str, password: str) -> Optional[User]:
         fallback_to_local = True
-=======
-                (real_name.strip(), username),
-            )
-            if updated.rowcount == 0:
-                raise ValueError("未找到用户")
-
-    def verify_user(self, username: str, password: str) -> Optional[User]:
-        fallback_to_local = True
->>>>>>> 76204ca6
         if self._oj_client:
             try:
                 remote_user = self._oj_client.authenticate(username, password)
@@ -1280,15 +867,9 @@
         if fallback_to_local:
             return self._verify_local_credentials(username, password)
         return None
-<<<<<<< HEAD
 
     def _verify_local_credentials(self, username: str, password: str) -> Optional[User]:
         record = self.get_user(username)
-=======
-
-    def _verify_local_credentials(self, username: str, password: str) -> Optional[User]:
-        record = self.get_user(username)
->>>>>>> 76204ca6
         if not record:
             return None
         if not check_password_hash(record["password_hash"], password):
@@ -1605,7 +1186,6 @@
         comment_id = uuid.uuid4().hex
         timestamp = utcnow_str()
         with conn:
-<<<<<<< HEAD
             exists = conn.execute("SELECT 1 FROM posts WHERE id = ?", (post_id,)).fetchone()
             if not exists:
                 raise ValueError("未找到文章")
@@ -1620,22 +1200,6 @@
             "created_at": timestamp,
         }
 
-=======
-            exists = conn.execute("SELECT 1 FROM posts WHERE id = ?", (post_id,)).fetchone()
-            if not exists:
-                raise ValueError("未找到文章")
-            conn.execute(
-                "INSERT INTO comments (id, post_id, author, content, created_at) VALUES (?, ?, ?, ?, ?)",
-                (comment_id, post_id, author, content, timestamp),
-            )
-        return {
-            "id": comment_id,
-            "author": author,
-            "content": content,
-            "created_at": timestamp,
-        }
-
->>>>>>> 76204ca6
     def delete_comment(self, post_id: str, comment_id: str) -> None:
         conn = self._conn()
         with conn:
@@ -1646,157 +1210,6 @@
             if result.rowcount == 0:
                 raise ValueError("未找到评论")
 
-<<<<<<< HEAD
-    # Normal tags ------------------------------------------------------
-
-    def list_normal_tags(self) -> List[str]:
-        return self.list_category_tags()
-
-    def list_category_tags(self) -> List[str]:
-        conn = self._conn()
-        rows = conn.execute("SELECT name FROM normal_tags ORDER BY name").fetchall()
-        return [row["name"] for row in rows]
-
-    # Constant tags ---------------------------------------------------
-
-    def list_constant_tags(self) -> List[str]:
-        conn = self._conn()
-        rows = conn.execute("SELECT name FROM constant_tags ORDER BY name").fetchall()
-        return [row["name"] for row in rows]
-
-    def add_constant_tag(self, tag: str) -> bool:
-        name = (tag or "").strip()
-        if not name:
-            raise ValueError("标签名称不能为空")
-        conn = self._conn()
-        with conn:
-            result = conn.execute(
-                "INSERT OR IGNORE INTO constant_tags (name) VALUES (?)",
-                (name,),
-            )
-        return result.rowcount > 0
-
-    def remove_constant_tag(self, tag: str) -> None:
-        name = (tag or "").strip()
-        if not name:
-            raise ValueError("未指定标签")
-        conn = self._conn()
-        with conn:
-            rows = conn.execute("SELECT username, constant_tags FROM users").fetchall()
-            conn.execute("DELETE FROM constant_tags WHERE name = ?", (name,))
-        updates: List[tuple[str, List[str]]] = []
-        for row in rows:
-            tags = self._deserialize_tags(row["constant_tags"])
-            if name not in tags:
-                continue
-            remaining = [item for item in tags if item != name]
-            updates.append((row["username"], remaining))
-        for username, remaining in updates:
-            self.update_user_constant_tags(username, remaining)
-
-    def _ensure_category_exists(self, conn: sqlite3.Connection, tag: str) -> None:
-        name = (tag or "").strip()
-        if not name:
-            return
-        conn.execute("INSERT OR IGNORE INTO normal_tags (name) VALUES (?)", (name,))
-
-    def _ensure_class_exists(self, conn: sqlite3.Connection, tag: str, *, source: str = "manual", external_id: str | None = None) -> None:
-        name = (tag or "").strip()
-        if not name:
-            return
-        conn.execute(
-            "INSERT OR IGNORE INTO class_tags (name, source, external_id) VALUES (?, ?, ?)",
-            (name, source, external_id),
-        )
-
-    def _ensure_tag_defaults(self, conn: sqlite3.Connection) -> None:
-        with conn:
-            self._ensure_category_exists(conn, DEFAULT_CATEGORY_TAG)
-            existing_normal = {
-                row["name"]
-                for row in conn.execute("SELECT name FROM normal_tags")
-            }
-            if not existing_normal:
-                self._ensure_category_exists(conn, DEFAULT_CATEGORY_TAG)
-            self._ensure_class_exists(conn, DEFAULT_CLASS_TAG, source="builtin", external_id=None)
-            existing_classes = {
-                row["name"]
-                for row in conn.execute("SELECT name FROM class_tags")
-            }
-            if not existing_classes:
-                self._ensure_class_exists(conn, DEFAULT_CLASS_TAG, source="builtin", external_id=None)
-
-    def _migrate_post_tag_columns(self, conn: sqlite3.Connection) -> None:
-        with conn:
-            rows = conn.execute("SELECT id, category_tag, class_tag FROM posts").fetchall()
-        for row in rows:
-            category = (row["category_tag"] or "").strip()
-            class_tag = (row["class_tag"] or "").strip()
-            if category and class_tag:
-                continue
-            tags_map = self._load_tags_for_posts(conn, [row["id"]])
-            tags = tags_map.get(row["id"], [])
-            resolved_category = category or (tags[0] if tags else DEFAULT_CATEGORY_TAG)
-            resolved_class = class_tag or (tags[1] if len(tags) > 1 else DEFAULT_CLASS_TAG)
-            with conn:
-                self._ensure_category_exists(conn, resolved_category)
-                self._ensure_class_exists(conn, resolved_class, source="migration" if class_tag or tags else "builtin")
-                conn.execute(
-                    "UPDATE posts SET category_tag = ?, class_tag = ? WHERE id = ?",
-                    (resolved_category, resolved_class, row["id"]),
-                )
-
-    def add_normal_tag(self, tag: str) -> None:
-        self.add_category_tag(tag)
-
-    def add_category_tag(self, tag: str) -> None:
-        conn = self._conn()
-        with conn:
-            conn.execute("INSERT OR IGNORE INTO normal_tags (name) VALUES (?)", (tag,))
-
-    def remove_normal_tag(self, tag: str) -> None:
-        self.remove_category_tag(tag)
-
-    def remove_category_tag(self, tag: str) -> None:
-        name = (tag or "").strip()
-        if not name:
-            raise ValueError("未指定类别标签")
-        conn = self._conn()
-        with conn:
-            affected_posts = [row["id"] for row in conn.execute("SELECT id FROM posts WHERE category_tag = ?", (name,))]
-            self._ensure_category_exists(conn, DEFAULT_CATEGORY_TAG)
-            conn.execute("DELETE FROM normal_tags WHERE name = ?", (name,))
-            conn.execute("UPDATE posts SET category_tag = ? WHERE category_tag = ?", (DEFAULT_CATEGORY_TAG, name))
-            for post_id in affected_posts:
-                tag_rows = conn.execute("SELECT tag FROM post_tags WHERE post_id = ?", (post_id,)).fetchall()
-                tags = [DEFAULT_CATEGORY_TAG] + [row["tag"] for row in tag_rows if row["tag"] != name]
-                self._replace_post_tags(conn, post_id, self._normalize_tags(tags))
-
-    # Class tags ------------------------------------------------------
-
-    def list_class_tags(self, *, with_meta: bool = False, auto_sync: bool = False) -> List[Dict[str, object] | str]:
-        if auto_sync and self._class_sync_enabled:
-            self._maybe_sync_class_tags()
-        conn = self._conn()
-        rows = conn.execute(
-            "SELECT name, source, external_id FROM class_tags ORDER BY source, name"
-        ).fetchall()
-        if with_meta:
-            return [
-                {
-                    "name": row["name"],
-                    "source": row["source"] if "source" in row.keys() else "manual",
-                    "external_id": row["external_id"],
-                }
-                for row in rows
-            ]
-        return [row["name"] for row in rows]
-
-    def add_class_tag(self, tag: str, *, source: str = "manual", external_id: str | None = None) -> None:
-        name = (tag or "").strip()
-        if not name:
-            raise ValueError("标签名称不能为空")
-=======
     # Private messaging -------------------------------------------------
 
     def _message_row_to_dict(self, row: sqlite3.Row) -> Dict[str, Any]:
@@ -2031,230 +1444,10 @@
         return [self._message_row_to_dict(row) for row in rows]
 
     def mark_conversation_read(self, username: str, other_user: str) -> None:
->>>>>>> 76204ca6
         conn = self._conn()
         with conn:
             conn.execute(
                 """
-<<<<<<< HEAD
-                INSERT INTO class_tags (name, source, external_id)
-                VALUES (?, ?, ?)
-                ON CONFLICT(name) DO UPDATE SET source = excluded.source, external_id = excluded.external_id
-                """,
-                (name, source, external_id),
-            )
-
-    def remove_class_tag(self, tag: str) -> None:
-        name = (tag or "").strip()
-        if not name:
-            raise ValueError("未指定班级标签")
-        conn = self._conn()
-        with conn:
-            affected_posts = [row["id"] for row in conn.execute("SELECT id FROM posts WHERE class_tag = ?", (name,))]
-            self._ensure_class_exists(conn, DEFAULT_CLASS_TAG)
-            conn.execute("DELETE FROM class_tags WHERE name = ?", (name,))
-            conn.execute("UPDATE posts SET class_tag = ? WHERE class_tag = ?", (DEFAULT_CLASS_TAG, name))
-            for post_id in affected_posts:
-                tag_rows = conn.execute("SELECT tag FROM post_tags WHERE post_id = ?", (post_id,)).fetchall()
-                tags = [DEFAULT_CLASS_TAG] + [row["tag"] for row in tag_rows if row["tag"] != name]
-                self._replace_post_tags(conn, post_id, self._normalize_tags(tags))
-
-    def _maybe_sync_class_tags(self) -> None:
-        now = time.time()
-        if now - self._last_class_sync < self._class_sync_interval:
-            return
-        with self._class_sync_lock:
-            if now - self._last_class_sync < self._class_sync_interval:
-                return
-            try:
-                self.sync_class_tags_from_oj()
-            except OJServiceUnavailable as exc:
-                self._logger.debug("skip class tag sync: %s", exc)
-            finally:
-                self._last_class_sync = time.time()
-
-    def sync_class_tags_from_oj(self) -> Dict[str, int]:
-        groups = self._oj_client.fetch_groups()
-        conn = self._conn()
-        with conn:
-            existing_rows = conn.execute(
-                "SELECT name, source, external_id FROM class_tags"
-            ).fetchall()
-        existing_by_ext = {
-            row["external_id"]: row for row in existing_rows if row["external_id"]
-        }
-        existing_by_name = {row["name"]: row for row in existing_rows}
-        added = 0
-        updated = 0
-        removed = 0
-        seen_ext: set[str] = set()
-        with conn:
-            for group in groups:
-                gid = str(group.get("id") or "").strip() or None
-                name = str(group.get("name") or "").strip()
-                if not name:
-                    continue
-                if name in existing_by_name and existing_by_name[name]["source"] not in {"oj", "builtin"}:
-                    # 保留手动创建的同名标签，避免覆盖管理员数据。
-                    continue
-                if gid and gid in existing_by_ext:
-                    current = existing_by_ext[gid]
-                    if current["name"] != name:
-                        conn.execute("DELETE FROM class_tags WHERE name = ?", (current["name"],))
-                        added += 1
-                    else:
-                        updated += 1
-                else:
-                    added += 1
-                conn.execute(
-                    """
-                    INSERT OR REPLACE INTO class_tags (name, source, external_id)
-                    VALUES (?, 'oj', ?)
-                    """,
-                    (name, gid),
-                )
-                if gid:
-                    seen_ext.add(gid)
-            stale = [
-                row["name"]
-                for row in existing_rows
-                if row["source"] == "oj" and row["external_id"] and row["external_id"] not in seen_ext
-            ]
-            if stale:
-                removed = len(stale)
-                conn.executemany("DELETE FROM class_tags WHERE name = ?", [(name,) for name in stale])
-        return {"added": added, "updated": updated, "removed": removed}
-
-    # Tag tree ---------------------------------------------------------
-
-    def get_tag_tree(self) -> Dict[str, Any]:
-        conn = self._conn()
-        rows = conn.execute(
-            "SELECT id, tag, parent_id, rowid FROM tag_nodes ORDER BY rowid"
-        ).fetchall()
-        nodes: Dict[str, Dict[str, Any]] = {}
-        children: Dict[str, List[str]] = {}
-        for row in rows:
-            node_id = row["id"]
-            nodes[node_id] = {
-                "id": node_id,
-                "tag": row["tag"],
-                "children": [],
-            }
-            children.setdefault(node_id, [])
-        for row in rows:
-            parent_id = row["parent_id"]
-            node_id = row["id"]
-            if parent_id:
-                children.setdefault(parent_id, []).append(node_id)
-        for node_id, node in nodes.items():
-            node["children"] = children.get(node_id, [])
-        return {"nodes": list(nodes.values())}
-
-    def save_tag_tree(self, tree: Dict[str, Any]) -> None:
-        conn = self._conn()
-        nodes = {node.get("id"): node for node in tree.get("nodes", []) if node.get("id")}
-        if "root" not in nodes:
-            raise ValueError("树必须包含根节点")
-        with conn:
-            conn.execute("DELETE FROM tag_nodes")
-            self._write_tag_tree(conn, tree)
-
-    def add_tree_node(self, parent_id: str, tag: Optional[str]) -> Dict[str, Any]:
-        conn = self._conn()
-        node_id = uuid.uuid4().hex
-        with conn:
-            parent_exists = conn.execute(
-                "SELECT 1 FROM tag_nodes WHERE id = ?",
-                (parent_id,),
-            ).fetchone()
-            if not parent_exists:
-                raise ValueError("父节点不存在")
-            conn.execute(
-                "INSERT INTO tag_nodes (id, tag, parent_id) VALUES (?, ?, ?)",
-                (node_id, tag, parent_id),
-            )
-        return {"id": node_id, "tag": tag, "children": []}
-
-    def update_tree_node(self, node_id: str, *, tag: Optional[str] = None) -> None:
-        conn = self._conn()
-        with conn:
-            if node_id == "root":
-                conn.execute("UPDATE tag_nodes SET tag = NULL WHERE id = 'root'")
-                return
-            updated = conn.execute(
-                "UPDATE tag_nodes SET tag = ? WHERE id = ?",
-                (tag, node_id),
-            )
-            if updated.rowcount == 0:
-                raise ValueError("节点不存在")
-
-    def remove_tree_node(self, node_id: str) -> None:
-        if node_id == "root":
-            raise ValueError("不能删除根节点")
-        conn = self._conn()
-        with conn:
-            deleted = conn.execute("DELETE FROM tag_nodes WHERE id = ?", (node_id,))
-            if deleted.rowcount == 0:
-                raise ValueError("节点不存在")
-
-    # Query helpers ----------------------------------------------------
-
-    def posts_with_tags(self, required_tags: Iterable[str]) -> List[Dict[str, Any]]:
-        tags = self._normalize_tags(required_tags)
-        if not tags:
-            return self.list_posts()
-        conn = self._conn()
-        placeholders = ",".join(["?"] * len(tags))
-        rows = conn.execute(
-            f"""
-            SELECT p.id, p.author, p.title, p.content, p.created_at, p.updated_at, p.category_tag, p.class_tag
-            FROM posts AS p
-            JOIN post_tags AS pt ON p.id = pt.post_id
-            WHERE pt.tag IN ({placeholders})
-            GROUP BY p.id
-            HAVING COUNT(DISTINCT pt.tag) = ?
-            ORDER BY p.created_at DESC
-            """,
-            (*tags, len(tags)),
-        ).fetchall()
-        return self._build_posts_from_rows(rows)
-
-    def user_has_post_with_tags(self, username: str, required_tags: Iterable[str]) -> bool:
-        tags = self._normalize_tags(required_tags)
-        conn = self._conn()
-        if not tags:
-            result = conn.execute(
-                "SELECT 1 FROM posts WHERE author = ? LIMIT 1",
-                (username,),
-            ).fetchone()
-            return result is not None
-        placeholders = ",".join(["?"] * len(tags))
-        result = conn.execute(
-            f"""
-            SELECT 1
-            FROM posts p
-            JOIN post_tags pt ON p.id = pt.post_id
-            WHERE p.author = ? AND pt.tag IN ({placeholders})
-            GROUP BY p.id
-            HAVING COUNT(DISTINCT pt.tag) = ?
-            LIMIT 1
-            """,
-            (username, *tags, len(tags)),
-        ).fetchone()
-        return result is not None
-
-    # Internal helpers -------------------------------------------------
-
-    def _replace_post_tags(self, conn: sqlite3.Connection, post_id: str, tags: Sequence[str]) -> None:
-        conn.execute("DELETE FROM post_tags WHERE post_id = ?", (post_id,))
-        if tags:
-            conn.executemany(
-                "INSERT INTO post_tags (post_id, tag) VALUES (?, ?)",
-                [(post_id, tag) for tag in tags],
-            )
-
-=======
                 UPDATE private_messages
                 SET is_read = 1
                 WHERE sender = ? AND recipient = ? AND is_read = 0
@@ -2290,6 +1483,11 @@
         rows = conn.execute("SELECT name FROM normal_tags ORDER BY name").fetchall()
         return [row["name"] for row in rows]
 
+    def list_category_tags(self) -> List[str]:
+        conn = self._conn()
+        rows = conn.execute("SELECT name FROM normal_tags WHERE is_column = 0 ORDER BY name").fetchall()
+        return [row["name"] for row in rows]
+
     def list_column_tags(self) -> List[str]:
         conn = self._conn()
         rows = conn.execute(
@@ -2298,11 +1496,153 @@
         return [row["name"] for row in rows]
 
     def list_common_tags(self) -> List[str]:
+        return self.list_category_tags()
+
+    def add_category_tag(self, tag: str) -> None:
+        name = (tag or "").strip()
+        if not name:
+            raise ValueError("类别标签名称不能为空")
+        conn = self._conn()
+        with conn:
+            conn.execute(
+                "INSERT OR IGNORE INTO normal_tags (name, is_column) VALUES (?, 0)",
+                (name,),
+            )
+
+    def remove_category_tag(self, tag: str) -> None:
+        name = (tag or "").strip()
+        if not name:
+            raise ValueError("未指定类别标签")
+        conn = self._conn()
+        with conn:
+            affected_posts = [row["id"] for row in conn.execute("SELECT id FROM posts WHERE category_tag = ?", (name,))]
+            self._ensure_category_exists(conn, DEFAULT_CATEGORY_TAG)
+            conn.execute("DELETE FROM normal_tags WHERE name = ?", (name,))
+            conn.execute("UPDATE posts SET category_tag = ? WHERE category_tag = ?", (DEFAULT_CATEGORY_TAG, name))
+            for post_id in affected_posts:
+                tag_rows = conn.execute("SELECT tag FROM post_tags WHERE post_id = ?", (post_id,)).fetchall()
+                tags = [DEFAULT_CATEGORY_TAG] + [row["tag"] for row in tag_rows if row["tag"] != name]
+                self._replace_post_tags(conn, post_id, self._normalize_tags(tags))
+
+    # Class tags ------------------------------------------------------
+
+    def list_class_tags(self, *, with_meta: bool = False, auto_sync: bool = False) -> List[Dict[str, object] | str]:
+        if auto_sync:
+            try:
+                self.sync_class_tags_from_oj()
+            except OJServiceUnavailable:
+                pass
         conn = self._conn()
         rows = conn.execute(
-            "SELECT name FROM normal_tags WHERE is_column = 0 ORDER BY name"
+            "SELECT name, source, external_id FROM class_tags ORDER BY source, name"
         ).fetchall()
+        if with_meta:
+            return [
+                {
+                    "name": row["name"],
+                    "source": row["source"],
+                    "external_id": row["external_id"],
+                }
+                for row in rows
+            ]
         return [row["name"] for row in rows]
+
+    def add_class_tag(self, tag: str, *, source: str = "manual", external_id: str | None = None) -> None:
+        name = (tag or "").strip()
+        if not name:
+            raise ValueError("标签名称不能为空")
+        conn = self._conn()
+        with conn:
+            conn.execute(
+                """
+                INSERT INTO class_tags (name, source, external_id)
+                VALUES (?, ?, ?)
+                ON CONFLICT(name) DO UPDATE SET source = excluded.source, external_id = excluded.external_id
+                """,
+                (name, source, external_id),
+            )
+            conn.execute(
+                """
+                INSERT OR IGNORE INTO class_groups (tag, display_name, last_synced_at)
+                VALUES (?, ?, ?)
+                """,
+                (name, name, utcnow_str()),
+            )
+
+    def remove_class_tag(self, tag: str) -> None:
+        name = (tag or "").strip()
+        if not name:
+            raise ValueError("未指定班级标签")
+        conn = self._conn()
+        with conn:
+            affected_posts = [row["id"] for row in conn.execute("SELECT id FROM posts WHERE class_tag = ?", (name,))]
+            self._ensure_class_exists(conn, DEFAULT_CLASS_TAG)
+            conn.execute("DELETE FROM class_tags WHERE name = ?", (name,))
+            conn.execute("DELETE FROM class_groups WHERE tag = ?", (name,))
+            conn.execute("UPDATE posts SET class_tag = ? WHERE class_tag = ?", (DEFAULT_CLASS_TAG, name))
+            for post_id in affected_posts:
+                tag_rows = conn.execute("SELECT tag FROM post_tags WHERE post_id = ?", (post_id,)).fetchall()
+                tags = [DEFAULT_CLASS_TAG] + [row["tag"] for row in tag_rows if row["tag"] != name]
+                self._replace_post_tags(conn, post_id, self._normalize_tags(tags))
+
+    def sync_class_tags_from_oj(self) -> Dict[str, int]:
+        groups = self._oj_client.fetch_groups()
+        conn = self._conn()
+        with conn:
+            existing_rows = conn.execute(
+                "SELECT name, source, external_id FROM class_tags"
+            ).fetchall()
+        existing_by_ext = {
+            row["external_id"]: row for row in existing_rows if row["external_id"]
+        }
+        existing_by_name = {row["name"]: row for row in existing_rows}
+        added = 0
+        updated = 0
+        removed = 0
+        seen_ext: set[str] = set()
+        with conn:
+            for group in groups:
+                gid = str(group.get("id") or "").strip() or None
+                name = str(group.get("name") or "").strip()
+                if not name:
+                    continue
+                if gid and gid in existing_by_ext:
+                    current = existing_by_ext[gid]
+                    if current["name"] != name:
+                        conn.execute("DELETE FROM class_tags WHERE name = ?", (current["name"],))
+                        added += 1
+                    else:
+                        updated += 1
+                elif name in existing_by_name and existing_by_name[name]["source"] not in {"oj", "builtin"}:
+                    continue
+                else:
+                    added += 1
+                conn.execute(
+                    """
+                    INSERT OR REPLACE INTO class_tags (name, source, external_id)
+                    VALUES (?, 'oj', ?)
+                    """,
+                    (name, gid),
+                )
+                conn.execute(
+                    """
+                    INSERT OR REPLACE INTO class_groups (tag, display_name, last_synced_at)
+                    VALUES (?, ?, ?)
+                    """,
+                    (name, name, utcnow_str()),
+                )
+                if gid:
+                    seen_ext.add(gid)
+            stale = [
+                row["name"]
+                for row in existing_rows
+                if row["source"] == "oj" and row["external_id"] and row["external_id"] not in seen_ext
+            ]
+            if stale:
+                removed = len(stale)
+                conn.executemany("DELETE FROM class_tags WHERE name = ?", [(name,) for name in stale])
+                conn.executemany("DELETE FROM class_groups WHERE tag = ?", [(name,) for name in stale])
+        return {"added": added, "updated": updated, "removed": removed}
 
     # Class groups ----------------------------------------------------
 
@@ -2594,6 +1934,63 @@
         for username, remaining in updates:
             self.update_user_constant_tags(username, remaining)
 
+    def _ensure_category_exists(self, conn: sqlite3.Connection, tag: str) -> None:
+        name = (tag or "").strip()
+        if not name:
+            return
+        conn.execute("INSERT OR IGNORE INTO normal_tags (name, is_column) VALUES (?, 0)", (name,))
+
+    def _ensure_class_exists(
+        self,
+        conn: sqlite3.Connection,
+        tag: str,
+        *,
+        source: str = "manual",
+        external_id: str | None = None,
+    ) -> None:
+        name = (tag or "").strip()
+        if not name:
+            return
+        conn.execute(
+            """
+            INSERT OR IGNORE INTO class_tags (name, source, external_id)
+            VALUES (?, ?, ?)
+            """,
+            (name, source, external_id),
+        )
+        conn.execute(
+            """
+            INSERT OR IGNORE INTO class_groups (tag, display_name, last_synced_at)
+            VALUES (?, ?, ?)
+            """,
+            (name, name, utcnow_str()),
+        )
+
+    def _ensure_tag_defaults(self, conn: sqlite3.Connection) -> None:
+        with conn:
+            self._ensure_category_exists(conn, DEFAULT_CATEGORY_TAG)
+            self._ensure_class_exists(conn, DEFAULT_CLASS_TAG, source="builtin", external_id=None)
+
+    def _migrate_post_tag_columns(self, conn: sqlite3.Connection) -> None:
+        with conn:
+            rows = conn.execute("SELECT id, category_tag, class_tag FROM posts").fetchall()
+        for row in rows:
+            category = (row["category_tag"] or "").strip()
+            class_tag = (row["class_tag"] or "").strip()
+            if category and class_tag:
+                continue
+            tags_map = self._load_tags_for_posts(conn, [row["id"]])
+            tags = tags_map.get(row["id"], [])
+            resolved_category = category or (tags[0] if tags else DEFAULT_CATEGORY_TAG)
+            resolved_class = class_tag or (tags[1] if len(tags) > 1 else DEFAULT_CLASS_TAG)
+            with conn:
+                self._ensure_category_exists(conn, resolved_category)
+                self._ensure_class_exists(conn, resolved_class, source="migration" if class_tag or tags else "builtin")
+                conn.execute(
+                    "UPDATE posts SET category_tag = ?, class_tag = ? WHERE id = ?",
+                    (resolved_category, resolved_class, row["id"]),
+                )
+
     def add_normal_tag(self, tag: str, *, is_column: bool = False) -> None:
         name = (tag or "").strip()
         if not name:
@@ -2710,7 +2107,7 @@
         placeholders = ",".join(["?"] * len(tags))
         rows = conn.execute(
             f"""
-            SELECT p.id, p.author, p.title, p.content, p.created_at, p.updated_at
+            SELECT p.id, p.author, p.title, p.content, p.created_at, p.updated_at, p.category_tag, p.class_tag
             FROM posts AS p
             JOIN post_tags AS pt ON p.id = pt.post_id
             WHERE pt.tag IN ({placeholders})
@@ -2756,7 +2153,6 @@
                 [(post_id, tag) for tag in tags],
             )
 
->>>>>>> 76204ca6
     def _build_posts_from_rows(self, rows: Sequence[sqlite3.Row]) -> List[Dict[str, Any]]:
         if not rows:
             return []
