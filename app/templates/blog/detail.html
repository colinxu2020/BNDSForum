{% extends "base.html" %}
{% import "_macros/assets.html" as assets with context %}
{% block title %}{{ post['title'] }} - BNDS Blog{% endblock %}
{% block extra_head %}
    {{ super() }}
    {{ assets.markdown_view_styles() }}
    {{ assets.markdown_editor_styles() }}
{% endblock %}
{% block extra_scripts %}
    {{ super() }}
    {{ assets.markdown_view_scripts() }}
    {{ assets.markdown_editor_scripts() }}
{% endblock %}
{% block content %}
<article class="post-detail card">
    <header class="post-header">
        <h1>{{ post['title'] }}</h1>
        <div class="post-tags">
            <span class="tag-badge">{{ post['category_tag'] }}</span>
            <span class="tag-badge">{{ post['class_tag'] }}</span>
        </div>
        <div class="post-meta">
            <span>
                作者：
                <a href="{{ url_for('blog.user_profile', username=post['author_username']) }}">
                    {% if post['author_real_name'] %}
                        {{ post['author_real_name'] }}（{{ post['author_username'] }}）
                    {% else %}
                        {{ post['author_username'] }}
                    {% endif %}
                </a>
            </span>
            <span>发布：{{ post['created_at'] | friendly_time }}</span>
            <span>更新：{{ post['updated_at'] | friendly_time }}</span>
        </div>
        {% set extra_tags = post['tags'] | reject("equalto", post['category_tag']) | reject("equalto", post['class_tag']) | list %}
        {% if extra_tags %}
        <div class="post-tags">
            {% for tag in extra_tags %}
                <span class="tag-badge">{{ tag }}</span>
            {% endfor %}
        </div>
        {% endif %}
        <div class="post-favorite">
            <span class="favorite-count-label">收藏：{{ post['favorite_count'] }}</span>
            {% if current_user.is_authenticated %}
                <form class="favorite-toggle-form" method="post" action="{{ url_for('blog.favorite', post_id=post['id']) }}">
                    <input type="hidden" name="next" value="{{ request.path }}">
                    <input type="hidden" name="action" value="{{ 'remove' if post['is_favorited'] else 'add' }}">
                    <button type="submit" class="button secondary">
                        {% if post['is_favorited'] %}取消收藏{% else %}收藏此文章{% endif %}
                    </button>
                </form>
            {% else %}
                <span class="favorite-login-tip">
                    <a href="{{ url_for('auth.login', next=request.path) }}">登录</a>后可收藏此文章
                </span>
            {% endif %}
        </div>
    </header>
    <section class="post-body markdown-body">
        {{ post['content'] | markdown }}
    </section>
</article>
<<<<<<< HEAD

{% if can_edit %}
    <form class="post-actions" method="post" action="{{ url_for('blog.delete', post_id=post['id']) }}" onsubmit="return confirm('确定要删除这篇文章吗？');">
        <a class="button" href="{{ url_for('blog.edit', post_id=post['id']) }}">编辑</a>
        <button type="submit" class="button danger">删除</button>
    </form>
{% endif %}

<section class="comments card">
    <header>
        <h2>评论</h2>
        <p class="comment-count">{{ comments | length }} 条讨论</p>
    </header>
    {% if comments %}
        <div class="comment-list">
            {% for comment in comments %}
                <article class="comment-item">
                    <div class="comment-meta">
                        <strong>
                            <a href="{{ url_for('blog.user_profile', username=comment['author']) }}">
                                {% if comment['author_real_name'] %}
                                    {{ comment['author_real_name'] }}（{{ comment['author'] }}）
                                {% else %}
                                    {{ comment['author'] }}
                                {% endif %}
                            </a>
                        </strong>
                        <span>{{ comment['created_at'] | friendly_time }}</span>
                        {% if current_user.is_authenticated and (current_user.is_admin or comment['author'] == current_user.username) %}
                            <form method="post"
                                  action="{{ url_for('blog.delete_comment', post_id=post['id'], comment_id=comment['id']) }}"
                                  class="comment-delete-form"
                                  onsubmit="return confirm('确定要删除这条评论吗？');">
                                <button type="submit" class="button danger ghost small">删除</button>
                            </form>
                        {% endif %}
                    </div>
                    <div class="comment-body markdown-body">
                        {{ comment['content'] | markdown }}
                    </div>
                </article>
            {% endfor %}
        </div>
    {% else %}
        <p class="empty-state">暂时还没有评论，欢迎留下第一条反馈。</p>
    {% endif %}

    {% if current_user.is_authenticated %}
        <div class="comment-form">
            <h3>发表新评论</h3>
            <form method="post" class="comment-editor-form">
                <label for="content">评论内容</label>
                <div class="markdown-editor compact" data-markdown-editor>
                    <div class="markdown-toolbar" role="toolbar" aria-label="Markdown 工具栏">
                        <button type="button" class="markdown-tool" data-md-prefix="# " title="插入一级标题">#</button>
                        <button type="button" class="markdown-tool" data-md-surround="**" title="加粗">Bold</button>
                        <button type="button" class="markdown-tool" data-md-surround="*" title="斜体">Italic</button>
                        <button type="button" class="markdown-tool" data-md-surround="`" title="行内代码">Code</button>
                        <button type="button" class="markdown-tool" data-md-prefix="- " title="无序列表">List</button>
                    </div>
                    <div class="markdown-panels">
                        <div class="markdown-panel markdown-panel-editor">
                            <textarea id="content"
                                      name="content"
                                      rows="5"
                                      placeholder="支持 Markdown 语法，比如 **加粗** 和 ```代码```"
                                      data-required-message="评论内容不能为空"
                                      data-markdown-source></textarea>
                        </div>
                        <div class="markdown-panel markdown-panel-preview">
                            <div class="markdown-preview markdown-body" aria-live="polite"></div>
                        </div>
                    </div>
                </div>
                <button type="submit" class="button primary">提交评论</button>
            </form>
        </div>
    {% else %}
        <p class="comment-signin">
            <a href="{{ url_for('auth.login', next=request.path) }}">登录</a> 后即可参与讨论。
        </p>
    {% endif %}
</section>
{% endblock %}
=======

{% if can_edit %}
    <form class="post-actions" method="post" action="{{ url_for('blog.delete', post_id=post['id']) }}" onsubmit="return confirm('确定要删除这篇文章吗？');">
        <a class="button" href="{{ url_for('blog.edit', post_id=post['id']) }}">编辑</a>
        <button type="submit" class="button danger">删除</button>
    </form>
{% endif %}

<section class="comments card">
    <header>
        <h2>评论</h2>
        <p class="comment-count">{{ comments | length }} 条讨论</p>
    </header>
    {% if comments %}
        <div class="comment-list">
            {% for comment in comments %}
                <article class="comment-item" id="comment-{{ comment['id'] }}">
                    <div class="comment-meta">
                        <strong>
                            <a href="{{ url_for('blog.user_profile', username=comment['author']) }}">
                                {% if comment['author_real_name'] %}
                                    {{ comment['author_real_name'] }}（{{ comment['author'] }}）
                                {% else %}
                                    {{ comment['author'] }}
                                {% endif %}
                            </a>
                        </strong>
                        <span>{{ comment['created_at'] }}</span>
                        {% if current_user.is_authenticated and (current_user.is_admin or comment['author'] == current_user.username) %}
                            <form method="post"
                                  action="{{ url_for('blog.delete_comment', post_id=post['id'], comment_id=comment['id']) }}"
                                  class="comment-delete-form"
                                  onsubmit="return confirm('确定要删除这条评论吗？');">
                                <button type="submit" class="button danger ghost small">删除</button>
                            </form>
                        {% endif %}
                    </div>
                    <div class="comment-body markdown-body">
                        {{ comment['content'] | markdown }}
                    </div>
                </article>
            {% endfor %}
        </div>
    {% else %}
        <p class="empty-state">暂时还没有评论，欢迎留下第一条反馈。</p>
    {% endif %}

    {% if current_user.is_authenticated %}
        <div class="comment-form">
            <h3>发表新评论</h3>
            <form method="post" class="comment-editor-form">
                <label for="content">评论内容</label>
                <div class="markdown-editor compact" data-markdown-editor>
                    <div class="markdown-toolbar" role="toolbar" aria-label="Markdown 工具栏">
                        <button type="button" class="markdown-tool" data-md-prefix="# " title="插入一级标题">#</button>
                        <button type="button" class="markdown-tool" data-md-surround="**" title="加粗">Bold</button>
                        <button type="button" class="markdown-tool" data-md-surround="*" title="斜体">Italic</button>
                        <button type="button" class="markdown-tool" data-md-surround="`" title="行内代码">Code</button>
                        <button type="button" class="markdown-tool" data-md-prefix="- " title="无序列表">List</button>
                    </div>
                    <div class="markdown-panels">
                        <div class="markdown-panel markdown-panel-editor">
                            <textarea id="content"
                                      name="content"
                                      rows="5"
                                      placeholder="支持 Markdown 语法，比如 **加粗** 和 ```代码```"
                                      data-required-message="评论内容不能为空"
                                      data-markdown-source></textarea>
                        </div>
                        <div class="markdown-panel markdown-panel-preview">
                            <div class="markdown-preview markdown-body" aria-live="polite"></div>
                        </div>
                    </div>
                </div>
                <button type="submit" class="button primary">提交评论</button>
            </form>
        </div>
    {% else %}
        <p class="comment-signin">
            <a href="{{ url_for('auth.login', next=request.path) }}">登录</a> 后即可参与讨论。
        </p>
    {% endif %}
</section>
{% endblock %}
>>>>>>> 76204ca6
<|MERGE_RESOLUTION|>--- conflicted
+++ resolved
@@ -62,7 +62,6 @@
         {{ post['content'] | markdown }}
     </section>
 </article>
-<<<<<<< HEAD
 
 {% if can_edit %}
     <form class="post-actions" method="post" action="{{ url_for('blog.delete', post_id=post['id']) }}" onsubmit="return confirm('确定要删除这篇文章吗？');">
@@ -79,7 +78,7 @@
     {% if comments %}
         <div class="comment-list">
             {% for comment in comments %}
-                <article class="comment-item">
+                <article class="comment-item" id="comment-{{ comment['id'] }}">
                     <div class="comment-meta">
                         <strong>
                             <a href="{{ url_for('blog.user_profile', username=comment['author']) }}">
@@ -146,90 +145,4 @@
         </p>
     {% endif %}
 </section>
-{% endblock %}
-=======
-
-{% if can_edit %}
-    <form class="post-actions" method="post" action="{{ url_for('blog.delete', post_id=post['id']) }}" onsubmit="return confirm('确定要删除这篇文章吗？');">
-        <a class="button" href="{{ url_for('blog.edit', post_id=post['id']) }}">编辑</a>
-        <button type="submit" class="button danger">删除</button>
-    </form>
-{% endif %}
-
-<section class="comments card">
-    <header>
-        <h2>评论</h2>
-        <p class="comment-count">{{ comments | length }} 条讨论</p>
-    </header>
-    {% if comments %}
-        <div class="comment-list">
-            {% for comment in comments %}
-                <article class="comment-item" id="comment-{{ comment['id'] }}">
-                    <div class="comment-meta">
-                        <strong>
-                            <a href="{{ url_for('blog.user_profile', username=comment['author']) }}">
-                                {% if comment['author_real_name'] %}
-                                    {{ comment['author_real_name'] }}（{{ comment['author'] }}）
-                                {% else %}
-                                    {{ comment['author'] }}
-                                {% endif %}
-                            </a>
-                        </strong>
-                        <span>{{ comment['created_at'] }}</span>
-                        {% if current_user.is_authenticated and (current_user.is_admin or comment['author'] == current_user.username) %}
-                            <form method="post"
-                                  action="{{ url_for('blog.delete_comment', post_id=post['id'], comment_id=comment['id']) }}"
-                                  class="comment-delete-form"
-                                  onsubmit="return confirm('确定要删除这条评论吗？');">
-                                <button type="submit" class="button danger ghost small">删除</button>
-                            </form>
-                        {% endif %}
-                    </div>
-                    <div class="comment-body markdown-body">
-                        {{ comment['content'] | markdown }}
-                    </div>
-                </article>
-            {% endfor %}
-        </div>
-    {% else %}
-        <p class="empty-state">暂时还没有评论，欢迎留下第一条反馈。</p>
-    {% endif %}
-
-    {% if current_user.is_authenticated %}
-        <div class="comment-form">
-            <h3>发表新评论</h3>
-            <form method="post" class="comment-editor-form">
-                <label for="content">评论内容</label>
-                <div class="markdown-editor compact" data-markdown-editor>
-                    <div class="markdown-toolbar" role="toolbar" aria-label="Markdown 工具栏">
-                        <button type="button" class="markdown-tool" data-md-prefix="# " title="插入一级标题">#</button>
-                        <button type="button" class="markdown-tool" data-md-surround="**" title="加粗">Bold</button>
-                        <button type="button" class="markdown-tool" data-md-surround="*" title="斜体">Italic</button>
-                        <button type="button" class="markdown-tool" data-md-surround="`" title="行内代码">Code</button>
-                        <button type="button" class="markdown-tool" data-md-prefix="- " title="无序列表">List</button>
-                    </div>
-                    <div class="markdown-panels">
-                        <div class="markdown-panel markdown-panel-editor">
-                            <textarea id="content"
-                                      name="content"
-                                      rows="5"
-                                      placeholder="支持 Markdown 语法，比如 **加粗** 和 ```代码```"
-                                      data-required-message="评论内容不能为空"
-                                      data-markdown-source></textarea>
-                        </div>
-                        <div class="markdown-panel markdown-panel-preview">
-                            <div class="markdown-preview markdown-body" aria-live="polite"></div>
-                        </div>
-                    </div>
-                </div>
-                <button type="submit" class="button primary">提交评论</button>
-            </form>
-        </div>
-    {% else %}
-        <p class="comment-signin">
-            <a href="{{ url_for('auth.login', next=request.path) }}">登录</a> 后即可参与讨论。
-        </p>
-    {% endif %}
-</section>
-{% endblock %}
->>>>>>> 76204ca6
+{% endblock %}